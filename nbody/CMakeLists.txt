--- conflicted
+++ resolved
@@ -327,7 +327,8 @@
 
 set(exe_link_libs ${POPT_LIBRARY}
                   ${nbody_libs}
-                  ${nbody_link_libs})
+                  ${nbody_link_libs}
+                  milkyway)
 
 if(NEED_POPT_DEPS)
   # Popt dependencies for static linking For some reason, on OS X /
@@ -336,7 +337,6 @@
                             ${LIBINTL_LIBRARY})
 endif()
 
-<<<<<<< HEAD
 if(NOT APPLE)
   #CHECKME: What about Windows?
   set(nbody_static_link_flags "-static -static-libgcc -static-libstdc++")
@@ -351,7 +351,7 @@
     PROPERTIES
     LINKER_LANGUAGE CXX
     LINK_SEARCH_END_STATIC ON
-    LINK_FLAGS ${nbody_static_link_flags})
+    LINK_FLAGS ${nbody_static_linsrc/k_flags})
 else()
   set_target_properties(milkyway_nbody
     PROPERTIES
@@ -369,10 +369,6 @@
   #For some reason I can't wrestle out the C++ on Windows.
   set_target_properties(milkyway_nbody PROPERTIES LINKER_LANGUAGE CXX)
 endif()
-=======
-target_link_libraries(milkyway_nbody ${exe_link_libs} ${BOINC_LIBRARIES} milkyway)
-correct_static_link(milkyway_nbody)
->>>>>>> 4931ccad
 
 
 #add_subdirectory(tests EXCLUDE_FROM_ALL)
