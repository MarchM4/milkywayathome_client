--- conflicted
+++ resolved
@@ -21,21 +21,16 @@
 #ifndef _NBODY_GL_H_
 #define _NBODY_GL_H_
 
-<<<<<<< HEAD
-#include <GL/gl.h>
-#include <GL/glu.h>
-#include <GL/glfw.h>
-=======
 #ifndef __APPLE__
-  #include <GL/glut.h>
   #include <GL/gl.h>
   #include <GL/glu.h>
 #else
-  #include <GLUT/glut.h>
   #include <OpenGL/gl.h>
   #include <OpenGL/glu.h>
 #endif /* __APPLE__ */
->>>>>>> 930eb319
+
+#include <GL/glfw3.h>
+
 
 #include "nbody_graphics.h"
 
@@ -63,12 +58,8 @@
 int connectSharedScene(int instanceId);
 int checkConnectedVersion(void);
 int nbodyGLSetup(const VisArgs* args);
-<<<<<<< HEAD
-void nbodyGLCleanup();
-int nbodyGraphicsLoop();
-=======
+int nbodyGraphicsLoop(void);
 void nbodyGLCleanup(void);
->>>>>>> 930eb319
 
 #ifndef _WIN32
 int nbodyInitShmemKey(const char* progName);
