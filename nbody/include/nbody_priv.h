/* Copyright 2010 Matthew Arsenault, Travis Desell, Boleslaw
Szymanski, Heidi Newberg, Carlos Varela, Malik Magdon-Ismail and
Rensselaer Polytechnic Institute.

This file is part of Milkway@Home.

Milkyway@Home is free software: you can redistribute it and/or modify
it under the terms of the GNU General Public License as published by
the Free Software Foundation, either version 3 of the License, or
(at your option) any later version.

Milkyway@Home is distributed in the hope that it will be useful,
but WITHOUT ANY WARRANTY; without even the implied warranty of
MERCHANTABILITY or FITNESS FOR A PARTICULAR PURPOSE.  See the
GNU General Public License for more details.

You should have received a copy of the GNU General Public License
along with Milkyway@Home.  If not, see <http://www.gnu.org/licenses/>.
*/

#ifndef _NBODY_PRIV_H_
#define _NBODY_PRIV_H_

#define _GNU_SOURCE

#ifdef __cplusplus
extern "C" {
#endif

#include "nbody_config.h" /* Must be included first */

<<<<<<< HEAD
#include "real.h"
#include "nbody_types.h"
#include "vectmath.h"
#include "real.h"
=======
#include "milkyway_vectors.h"
#include "real.h"
#include "milkyway_util.h"
#include "milkyway_math.h"


#include "nbody_types.h"
#include "nbody_util.h"
#include "show.h"
#include "io.h"
>>>>>>> 4931ccad
#include "grav.h"
#include "chisq.h"
#include "load.h"
#include "orbitintegrator.h"
#include "accelerations.h"
#include "plummer.h"
#include "nbody_util.h"
#include "show.h"
#include "io.h"
#include "checkpoint.h"


#if NBODY_OPENCL
  #include "gravmap_opencl.h"
#endif /* NBODY_OPENCL */


#ifdef __cplusplus
}
#endif

#endif /* _NBODY_PRIV_H_ */<|MERGE_RESOLUTION|>--- conflicted
+++ resolved
@@ -29,23 +29,9 @@
 
 #include "nbody_config.h" /* Must be included first */
 
-<<<<<<< HEAD
-#include "real.h"
-#include "nbody_types.h"
-#include "vectmath.h"
-#include "real.h"
-=======
-#include "milkyway_vectors.h"
-#include "real.h"
-#include "milkyway_util.h"
 #include "milkyway_math.h"
 
-
 #include "nbody_types.h"
-#include "nbody_util.h"
-#include "show.h"
-#include "io.h"
->>>>>>> 4931ccad
 #include "grav.h"
 #include "chisq.h"
 #include "load.h"
