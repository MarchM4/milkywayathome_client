/*
  Copyright (c) 1993, 2001 Joshua E. Barnes, Honolulu, HI.
  Copyright 2010 Matthew Arsenault, Travis Desell, Boleslaw
Szymanski, Heidi Newberg, Carlos Varela, Malik Magdon-Ismail and
Rensselaer Polytechnic Institute.

This file is part of Milkway@Home.

Milkyway@Home is free software: you can redistribute it and/or modify
it under the terms of the GNU General Public License as published by
the Free Software Foundation, either version 3 of the License, or
(at your option) any later version.

Milkyway@Home is distributed in the hope that it will be useful,
but WITHOUT ANY WARRANTY; without even the implied warranty of
MERCHANTABILITY or FITNESS FOR A PARTICULAR PURPOSE.  See the
GNU General Public License for more details.

You should have received a copy of the GNU General Public License
along with Milkyway@Home.  If not, see <http://www.gnu.org/licenses/>.
*/

#ifndef _NBODY_TYPES_H_
#define _NBODY_TYPES_H_

/* Body and cell data structures are used to represent the tree.  During
 * tree construction, descendent pointers are stored in the subp arrays:
 *
 *          +-------------------------------------------------------------+
 * root --> | CELL: mass, pos, next, rcrit2, more, subp:[/,o,/,/,/,/,o,/] |
 *          +----------------------------------------------|---------|----+
 *                                                         |         |
 *     +---------------------------------------------------+         |
 *     |                                                             |
 *     |    +--------------------------------------+                 |
 *     +--> | BODY: mass, pos, next, vel, acc, phi |                 |
 *          +--------------------------------------+                 |
 *                                                                   |
 *     +-------------------------------------------------------------+
 *     |
 *     |    +-------------------------------------------------------------+
 *     +--> | CELL: mass, pos, next, rcrit2, more, subp:[o,/,/,o,/,/,o,/] |
 *          +--------------------------------------------|-----|-----|----+
 *                                                      etc   etc   etc
 *
 * After the tree is complete, it is threaded to permit linear force
 * calculation, using the next and more pointers.  The storage used for
 * the subp arrays may be reused to store quadrupole moments.
 *
 *          +-----------------------------------------------+
 * root --> | CELL: mass, pos, next:/, rcrit2, more:o, quad |
 *          +---------------------------------------|-------+
 *                                                  |
 *     +--------------------------------------------+
 *     |
 *     |    +----------------------------------------+
 *     +--> | BODY: mass, pos, next:o, vel, acc, phi |
 *          +-----------------------|----------------+
 *                                  |
 *     +----------------------------+
 *     |
 *     |    +-----------------------------------------------+
 *     +--> | CELL: mass, pos, next:/, rcrit2, more:o, quad |
 *          +---------------------------------------|-------+
 *                                                 etc
 */

#include "nbody_config.h"
#include "milkyway_math.h"
#include "milkyway_extra.h"
#include "milkyway_util.h"
#include "nbody_graphics.h"

#include <lua.h>
#include <time.h>


#ifndef _MSC_VER
  #define NBODY_ALIGN __attribute__((aligned))
#else
  #define NBODY_ALIGN
#endif /* _MSC_VER */

/* There are bodies and cells. Cells are 0, bodies are nonzero. Bodies
   will be set to 1 or -1 if the body is to be ignored in the final
   likelihood calculation (i.e. a dark matter body)
 */
#define CELL(x) (0)
#define BODY(x) ((x) ? -1 : 1)

#define isBody(x) (((NBodyNode*) (x))->type != 0)
#define isCell(x) (((NBodyNode*) (x))->type == 0)
#define ignoreBody(x) (((NBodyNode*) (x))->type < 0)
#define bodyTypeIsIgnore(x) ((x) < 0)

typedef short body_t;

/* node: data common to BODY and CELL structures. */
typedef struct NBODY_ALIGN _NBodyNode
{
    body_t type;              /* code for node type */
    real mass;                /* total mass of node */
    mwvector pos;             /* position of node */
    struct _NBodyNode* next;  /* link to next force-calc */
} NBodyNode;

#define EMPTY_NODE { 0, 0.0, ZERO_VECTOR, NULL }

#define Type(x) (((NBodyNode*) (x))->type)
#define Mass(x) (((NBodyNode*) (x))->mass)
#define Pos(x)  (((NBodyNode*) (x))->pos)
#define Next(x) (((NBodyNode*) (x))->next)

/* BODY: data structure used to represent particles. */

typedef struct NBODY_ALIGN
{
    NBodyNode bodynode;         /* data common to all nodes */
    mwvector vel;               /* velocity of body */
} Body;

#define EMPTY_BODY { EMPTY_NODE, ZERO_VECTOR }

#define BODY_TYPE "Body"

#define Vel(x)  (((Body*) (x))->vel)

/* CELL: structure used to represent internal nodes of tree. */

#define NSUB (1 << NDIM)        /* subcells per cell */

typedef struct NBODY_ALIGN
{
    NBodyNode cellnode;         /* data common to all nodes */
    real rcrit2;                /* critical c-of-m radius^2 */
    NBodyNode* more;            /* link to first descendent */
    union                       /* shared storage for... */
    {
        NBodyNode* subp[NSUB];  /* descendents of cell */
        mwmatrix quad;          /* quad. moment of cell */
    } stuff;
} NBodyCell;

/* use alternate criteria */
typedef enum
{
    InvalidCriterion = InvalidEnum,
    NewCriterion,  /* FIXME: What is this exactly? Rename it. */
    SW93,
    BH86,
    Exact
} criterion_t;

#define _SPHERICAL 0

typedef enum
{
    InvalidSpherical   = InvalidEnum,
    SphericalPotential = _SPHERICAL
} spherical_t;

/* Spherical potential */
typedef struct NBODY_ALIGN
{
    spherical_t type;
    real mass;
    real scale;
} Spherical;

#define SPHERICAL_TYPE "Spherical"


/* Can't get the enum value in preprocessor, so do this */
#define _MN_DISK 0
#define _EXP_DISK 1


/* Supported disk models */
typedef enum
{
    InvalidDisk       = InvalidEnum,
    MiyamotoNagaiDisk = _MN_DISK,
    ExponentialDisk   = _EXP_DISK
} disk_t;

typedef struct NBODY_ALIGN
{
    disk_t type;
    real mass;         /* disk mass */
    real scaleLength;  /* "a" for M-N, "b" for exp disk */
    real scaleHeight;  /* unused for exponential disk. "b" for Miyamoto-Nagai disk */
} Disk;

#define DISK_TYPE "Disk"

/* Supported halo models */

/* Can't get the enum value in preprocessor, so do this */
#define _LOG_HALO 0
#define _NFW_HALO 1
#define _TRIAXIAL_HALO 2
typedef enum
{
    InvalidHalo     = InvalidEnum,
    LogarithmicHalo = _LOG_HALO,
    NFWHalo         = _NFW_HALO,
    TriaxialHalo    = _TRIAXIAL_HALO
} halo_t;

typedef struct NBODY_ALIGN
{
    halo_t type;
    real vhalo;         /* common to all 3 halos */
    real scaleLength;   /* common to all 3 halos */
    real flattenZ;      /* used by logarithmic and triaxial */
    real flattenY;      /* used by triaxial */
    real flattenX;      /* used by triaxial */
    real triaxAngle;    /* used by triaxial */

    real c1;           /* Constants calculated for triaxial from other params */
    real c2;           /* TODO: Lots more stuff could be cached, but should be done less stupidly */
    real c3;
} Halo;

#define HALO_TYPE "Halo"

typedef struct NBODY_ALIGN
{
    Spherical sphere[1];
    Disk disk;
    Halo halo;
    void* rings;       /* currently unused */
} Potential;

#define POTENTIAL_TYPE "Potential"

typedef enum
{
    EXTERNAL_POTENTIAL_DEFAULT,
    EXTERNAL_POTENTIAL_NONE,
    EXTERNAL_POTENTIAL_CUSTOM_LUA
} ExternalPotentialType;


#define Rcrit2(x) (((NBodyCell*) (x))->rcrit2)
#define More(x)   (((NBodyCell*) (x))->more)
#define Subp(x)   (((NBodyCell*) (x))->stuff.subp)
#define Quad(x)   (((NBodyCell*) (x))->stuff.quad)

/* Variables used in tree construction. */

typedef struct NBODY_ALIGN
{
    NBodyCell* root;         /* pointer to root cell */
    real rsize;              /* side-length of root cell */

    unsigned int cellused;   /* count of cells in tree */
    unsigned int maxlevel;   /* count of levels in tree */
    int structureError;
} NBodyTree;


#ifndef _WIN32

typedef struct NBODY_ALIGN
{
    int fd;            /* File descriptor for checkpoint file */
    char* mptr;        /* mmap'd pointer for checkpoint file */
    size_t cpFileSize; /* For checking how big the file should be for expected bodies */
} CheckpointHandle;

#define EMPTY_CHECKPOINT_HANDLE { -1, NULL, 0 }

#else

typedef struct NBODY_ALIGN
{
    HANDLE file;
    HANDLE mapFile;
    char* mptr;
    DWORD cpFileSize;
} CheckpointHandle;

#define EMPTY_CHECKPOINT_HANDLE { INVALID_HANDLE_VALUE, INVALID_HANDLE_VALUE, NULL, 0 }

#endif /* _WIN32 */


/* Mutable state used during an evaluation */
typedef struct NBODY_ALIGN
{
    NBodyTree tree;
    NBodyNode* freecell;   /* list of free cells */
    time_t lastCheckpoint;
    real tnow;
    int step;
    int nbody;
    Body* bodytab;      /* points to array of bodies */
    mwvector* acctab;   /* Corresponding accelerations of bodies */
    int treeIncest;     /* Tree incest has occured */

    FILE* outFile;            /* file for snapshot output */
    char* checkpointResolved;

    mwvector* orbitTrace;  /* Trail of center of masses for display purposes */
    scene_t* scene;
    int shmId; /* shmid, key when using shmem */
} NBodyState;

#define NBODYSTATE_TYPE "NBodyState"

<<<<<<< HEAD
#define EMPTY_NBODYSTATE { EMPTY_TREE, NULL, 0, 0.0, 0, 0, NULL, NULL, FALSE, NULL, NULL, NULL, -1 }
=======
#define EMPTY_NBODYSTATE { EMPTY_TREE, NULL, 0, 0.0, 0, NULL, NULL, FALSE, NULL, NULL, NULL, NULL, -1 }
>>>>>>> 24c20f9b


typedef struct
{
    real phi;
    real theta;
    real psi;
    real startRaw;
    real endRaw;
    real binSize;
    real center;
} HistogramParams;

#define EMPTY_HISTOGRAM_PARAMS { 0.0, 0.0, 0.0, 0.0, 0.0, 0.0, 0.0 }
#define HISTOGRAM_PARAMS_TYPE "HistogramParams"


typedef struct
{
    int useBin;
    real lambda;
    real err;
    real count;
} HistData;


/* The context tracks settings of the simulation.  It should be set
   once at the beginning of a simulation based on settings, and then
   stays constant for the actual simulation.
 */
typedef struct NBODY_ALIGN
{
    Potential pot;
    ExternalPotentialType potentialType;

    real timestep;
    real timeEvolve;

    real theta;               /* accuracy parameter: 0.0 */
    real eps2;                /* (potential softening parameter)^2 */
    real treeRSize;

    real sunGCDist;
    criterion_t criterion;

    mwbool useQuad;           /* use quadrupole corrections */
    mwbool allowIncest;
    mwbool quietErrors;

    time_t checkpointT;       /* Period to checkpoint when not using BOINC */
    unsigned int freqOut;
    HistogramParams histogramParams;
} NBodyCtx;

#define NBODYCTX_TYPE "NBodyCtx"

/* Negative codes can be nonfatal but useful return statuses.
   Positive can be different hard failures.
 */
typedef enum
{
    NBODY_TREE_INCEST_NONFATAL = -(1 << 2), /* Negative of NBODY_TREE_INCEST */
    NBODY_SUCCESS              = 0 << 0,
    NBODY_ERROR                = 1 << 0,
    NBODY_TREE_STRUCTURE_ERROR = 1 << 1,
    NBODY_TREE_INCEST_FATAL    = 1 << 2,
    NBODY_IO_ERROR             = 1 << 3,
    NBODY_CHECKPOINT_ERROR     = 1 << 4
} NBodyStatus;

#define nbodyStatusIsFatal(x) ((x) > 0)
#define nbodyStatusIsOK(x) ((x) <= 0)
#define nbodyStatusIsWarning(x) ((x) < 0)


/* Note: 'type' should first field for all types. */
#define SET_TYPE(x, y) (((Disk*)x)->type = y)
#define NBODY_TYPEOF(x) (((Disk*)x)->type)


/* Useful initializers */
#define EMPTY_SPHERICAL { InvalidSpherical, 0.0, 0.0 }
#define EMPTY_DISK { InvalidDisk, 0.0, 0.0, 0.0 }
#define EMPTY_HALO { InvalidHalo, 0.0, 0.0, 0.0, 0.0, 0.0, 0.0, 0.0, 0.0, 0.0 }
#define EMPTY_POTENTIAL { {EMPTY_SPHERICAL}, EMPTY_DISK, EMPTY_HALO, NULL }

#define EMPTY_TREE { NULL, 0.0, 0, 0, FALSE }
#define EMPTY_NBODYCTX { EMPTY_POTENTIAL, EXTERNAL_POTENTIAL_DEFAULT, 0.0, \
                         0.0, 0.0, 0.0, 0.0,                               \
                         0.0, InvalidCriterion,                            \
                         FALSE, FALSE, FALSE,                              \
                         0, 0, EMPTY_HISTOGRAM_PARAMS }

int destroyNBodyState(NBodyState* st);
int detachSharedScene(NBodyState* st);
void setInitialNBodyState(NBodyState* st, const NBodyCtx* ctx, Body* bodies, int nbody);
void cloneNBodyState(NBodyState* st, const NBodyState* oldSt);
int equalNBodyState(const NBodyState* st1, const NBodyState* st2);

void sortBodies(Body* bodies, int nbody);

int equalSpherical(const Spherical* s1, const Spherical* s2);
int equalHalo(const Halo* h1, const Halo* h2);
int equalDisk(const Disk* d1, const Disk* d2);
int equalPotential(const Potential* p1, const Potential* p2);

int equalNBodyCtx(const NBodyCtx* ctx1, const NBodyCtx* ctx2);

int equalHistogramParams(const HistogramParams* hp1, const HistogramParams* hp2);

#endif /* _NBODY_TYPES_H_ */
<|MERGE_RESOLUTION|>--- conflicted
+++ resolved
@@ -309,11 +309,7 @@
 
 #define NBODYSTATE_TYPE "NBodyState"
 
-<<<<<<< HEAD
-#define EMPTY_NBODYSTATE { EMPTY_TREE, NULL, 0, 0.0, 0, 0, NULL, NULL, FALSE, NULL, NULL, NULL, -1 }
-=======
 #define EMPTY_NBODYSTATE { EMPTY_TREE, NULL, 0, 0.0, 0, NULL, NULL, FALSE, NULL, NULL, NULL, NULL, -1 }
->>>>>>> 24c20f9b
 
 
 typedef struct
