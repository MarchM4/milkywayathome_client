/*
  Copyright (c) 1993, 2001 Joshua E. Barnes, Honolulu, HI.
  Copyright (c) 2010 Matthew Arsenault, Travis Desell, Boleslaw
    Szymanski, Heidi Newberg, Carlos Varela, Malik Magdon-Ismail and
    Rensselaer Polytechnic Institute.
  Copyright (c) 2002-2006 John M. Fregeau, Richard Campbell, Jeff Molofee

This file is part of Milkway@Home.

Milkyway@Home is free software: you can redistribute it and/or modify
it under the terms of the GNU General Public License as published by
the Free Software Foundation, either version 3 of the License, or
(at your option) any later version.

Milkyway@Home is distributed in the hope that it will be useful,
but WITHOUT ANY WARRANTY; without even the implied warranty of
MERCHANTABILITY or FITNESS FOR A PARTICULAR PURPOSE.  See the
GNU General Public License for more details.

You should have received a copy of the GNU General Public License
along with Milkyway@Home.  If not, see <http://www.gnu.org/licenses/>.
*/

#include "nbody.h"
#include "nbody_priv.h"
#include "milkyway_util.h"
#include "nbody_grav.h"
#include "nbody_show.h"
#include "nbody_lua.h"
#include "nbody_shmem.h"
#include "nbody_defaults.h"

#if NBODY_OPENCL
  #include "nbody_cl.h"
#endif


static inline int nbodyTimeToCheckpoint(const NBodyCtx* ctx, NBodyState* st)
{
  #if BOINC_APPLICATION
    return boinc_time_to_checkpoint();
  #else
    time_t now;

    if (ctx->checkpointT < 0)
        return FALSE;

    now = time(NULL);
    if ((now - st->lastCheckpoint) > ctx->checkpointT)
    {
        st->lastCheckpoint = now;
        return TRUE;
    }

    return FALSE;
  #endif /* BOINC_APPLICATION */
}

static inline void nbodyCheckpoint(const NBodyCtx* ctx, NBodyState* st)
{
    if (nbodyTimeToCheckpoint(ctx, st))
    {
        if (writeCheckpoint(ctx, st))
            fail("Failed to write checkpoint\n");

      #if BOINC_APPLICATION
        boinc_checkpoint_completed();
      #endif /* BOINC_APPLICATION */
    }

  #if BOINC_APPLICATION
    boinc_fraction_done(st->tnow / ctx->timeEvolve);
  #endif /* BOINC_APPLICATION */
}

/* If enough time has passed, record the next center of mass position */
static void addTracePoint(const NBodyCtx* ctx, NBodyState* st)
{
    int i = (st->tnow / ctx->timeEvolve) * N_ORBIT_TRACE_POINTS;

    if (i >= N_ORBIT_TRACE_POINTS) /* Just in case */
        return;

    if (X(st->orbitTrace[i]) < DBL_MAX)
        return;

    st->orbitTrace[i] = Pos(st->tree.root);
}

static NBodyStatus runSystem(const NBodyCtx* ctx, NBodyState* st, const NBodyFlags* nbf)
{
    const real tstop = ctx->timeEvolve - ctx->timestep / 1024.0;
    NBodyStatus rc = NBODY_SUCCESS;

    if (nbf->visualizer)
    {
        launchVisualizer(st, nbf->visArgs);
    }

    rc |= gravMap(ctx, st); /* Calculate accelerations for 1st step this episode */
    if (nbodyStatusIsFatal(rc))
        return rc;

    while (st->tnow < tstop)
    {
        addTracePoint(ctx, st);
        updateDisplayedBodies(st);
        rc |= stepSystem(ctx, st);
        if (nbodyStatusIsFatal(rc))   /* advance N-body system */
            return rc;

        nbodyCheckpoint(ctx, st);
    }

    if (BOINC_APPLICATION || ctx->checkpointT >= 0)
    {
        mw_report("Making final checkpoint\n");
        if (writeCheckpoint(ctx, st))
        {
            warn("Failed to write final checkpoint\n");
            return NBODY_CHECKPOINT_ERROR;
        }
    }

    return rc;
}

static NBodyStatus setupRun(NBodyCtx* ctx, NBodyState* st, HistogramParams* hp, const NBodyFlags* nbf)
{
    if (resolveCheckpoint(st, nbf->checkpointFileName))
    {
        warn("Failed to resolve checkpoint\n");
        return NBODY_ERROR;
    }

    /* If the checkpoint exists, try to use it */
    if (nbf->ignoreCheckpoint || !resolvedCheckpointExists(st))
    {
        if (setupNBody(ctx, st, hp, nbf))
        {
            warn("Failed to read input parameters file\n");
            return NBODY_ERROR;
        }
    }
    else
    {
        mw_report("Checkpoint exists. Attempting to resume from it.\n");

        if (nbf->inputFile && !BOINC_APPLICATION)
            warn("Warning: input file '%s' unused\n", nbf->inputFile);

        if (readCheckpoint(ctx, st))
        {
            mw_report("Failed to read checkpoint\n");
            destroyNBodyState(st);
            return NBODY_CHECKPOINT_ERROR;
        }
        else
        {
            mw_report("Successfully read checkpoint\n");
        }
    }

    return NBODY_SUCCESS;
}

/* Set context fields read from command line flags */
static inline void nbodySetCtxFromFlags(NBodyCtx* ctx, const NBodyFlags* nbf)
{
    ctx->checkpointT = nbf->checkpointPeriod;
}

int verifyFile(const NBodyFlags* nbf)
{
    int rc;
    NBodyCtx ctx  = EMPTY_NBODYCTX;
    NBodyState st = EMPTY_NBODYSTATE;

    rc = setupNBody(&ctx, &st, &ctx.histogramParams, nbf);
    if (rc)
        warn("File failed\n");
    else
    {
        warn("File is OK\n");
        printNBodyCtx(&ctx);
        printHistogramParams(&ctx.histogramParams);
    }

    destroyNBodyState(&st);

    return rc;
}

/* FIXME */
static NBodyCtx _ctx = EMPTY_NBODYCTX;
static NBodyState _st = EMPTY_NBODYSTATE;


int runNBodySimulation(const NBodyFlags* nbf)
{
    NBodyCtx* ctx = &_ctx;
    NBodyState* st = &_st;

    NBodyStatus rc = NBODY_SUCCESS;
    real chisq;
    double ts = 0.0, te = 0.0;

    if (setupRun(ctx, st, &ctx->histogramParams, nbf))
    {
        warn("Failed to setup run\n");
        return NBODY_ERROR;
    }

    nbodySetCtxFromFlags(ctx, nbf); /* Do this after setup to avoid the setup clobbering the flags */
    if (initOutput(st, nbf))
    {
        warn("Failed to open output files\n");
        return NBODY_ERROR;
    }

<<<<<<< HEAD
    warn("allow incest = %d\n", ctx->allowIncest);

    if (createSharedScene(st, ctx, nbf->inputFile))
    {
        warn("Failed to create shared scene\n");
        return NBODY_ERROR;
=======
    if (createSharedScene(st, ctx))
    {
        warn("Failed to create shared scene\n");
>>>>>>> 24c20f9b
    }

    ts = mwGetTime();

  #if NBODY_OPENCL
    if (nbf->noCL)
    {
        rc = runSystem(ctx, st, nbf);
    }
    else
    {
        rc = runSystemCL(ctx, st, nbf);
    }

  #else
    rc = runSystem(ctx, st, nbf);
  #endif /* NBODY_OPENCL */

    if (nbodyStatusIsFatal(rc))
    {
        warn("Error running system: %s (%d)\n", showNBodyStatus(rc), rc);
        return rc;
    }
    else if (nbodyStatusIsWarning(rc))
    {
        warn("System complete with warnings: %s (%d)\n", showNBodyStatus(rc), rc);
    }
    te = mwGetTime();

    if (nbf->printTiming)
    {
        printf("<run_time> %f </run_time>\n", te - ts);
    }

    /* Get the likelihood */
    chisq = nbodyChisq(ctx, st, nbf, &ctx->histogramParams);
    if (isnan(chisq))
    {
        warn("Failed to calculate chisq\n");
        rc = NBODY_ERROR;
    }

    finalOutput(ctx, st, nbf, chisq);
    destroyNBodyState(st);

    return rc;
}
<|MERGE_RESOLUTION|>--- conflicted
+++ resolved
@@ -218,18 +218,9 @@
         return NBODY_ERROR;
     }
 
-<<<<<<< HEAD
-    warn("allow incest = %d\n", ctx->allowIncest);
-
-    if (createSharedScene(st, ctx, nbf->inputFile))
+    if (createSharedScene(st, ctx))
     {
         warn("Failed to create shared scene\n");
-        return NBODY_ERROR;
-=======
-    if (createSharedScene(st, ctx))
-    {
-        warn("Failed to create shared scene\n");
->>>>>>> 24c20f9b
     }
 
     ts = mwGetTime();
