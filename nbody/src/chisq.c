--- conflicted
+++ resolved
@@ -43,22 +43,6 @@
 
     const int nbody = ctx->model.nbody;
     const bodyptr endp = st->bodytab + nbody;
-<<<<<<< HEAD
-
-    FILE* f;
-
-    real x[nbody+1];
-    real y[nbody+1];
-    real z[nbody+1];
-
-    real l[nbody+1];
-    real b[nbody+1];
-
-    real lambda[nbody+1];
-    real beta[nbody+1];
-
-=======
->>>>>>> fbfd1ebb
     bodyptr p;
     FILE* f;
 
@@ -211,14 +195,11 @@
                 chisqval += ((fileCount[j] - (histodata2[i] / largestbin)) / fileCountErr[j])
                               * ((fileCount[j] - (histodata2[i] / largestbin)) / fileCountErr[j]);
 
-<<<<<<< HEAD
-=======
                 /* In principle, a zero chisq is the absolute best. But there's 2 ways that can happen: 1) all the bins perfectly lining up, or 2) the chisq having no contributions to it at all */
 		/* We need to check if the chisq is still zero after this addition */
                 if (chisqval != 0.0)
                     stillzero = FALSE;
 
->>>>>>> fbfd1ebb
             }
 
             /* In principle, a zero chisq is the absolute best. But there's 2 ways that can happen: 1) all the bins perfectly lining up, or 2) the chisq having no contributions to it at all */
@@ -236,12 +217,9 @@
             {
                 chisqval += ((fileCount[j] - (histodata1[i] / largestbin)) / fileCountErr[j])
                              * ((fileCount[j] - (histodata1[i] / largestbin)) / fileCountErr[j]);
-<<<<<<< HEAD
-=======
                 /* In principle, a zero chisq is the absolute best. But there's 2 ways that can happen: 1) all the bins perfectly lining up, or 2) the chisq having no contributions to it at all */
 		/* We need to check if the chisq is still zero after this addition */
 		if(chisqval != 0.0) { stillzero = 0; };
->>>>>>> fbfd1ebb
             }
 
             /* In principle, a zero chisq is the absolute best. But there's 2 ways that can happen: 1) all the bins perfectly lining up, or 2) the chisq having no contributions to it at all */
@@ -260,16 +238,8 @@
     /* If stillzero, then no contributions were ever added to the
      * chisq, so there's actually no data in the range */
     /* Set it to a bad chisq */
-<<<<<<< HEAD
-    if(stillzero == 1) { chisqval = 998.00;}
-
-    /* If the largest bin is zero, then this whole process breaks down and chisq blows up */
-    /* Make a very bad chisq */ 
-    if(largestbin == 0) { chisqval = 999.00;}
-=======
     if (stillzero)
         chisqval = 9999.99;
->>>>>>> fbfd1ebb
 
     printf("CHISQ = %f\n", chisqval);
 
