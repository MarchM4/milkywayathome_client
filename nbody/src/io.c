--- conflicted
+++ resolved
@@ -289,20 +289,8 @@
     {
         if (ctx->outputCartesian)
         {
-<<<<<<< HEAD
-            #ifndef OUTPUT_CARTESIAN
-            Pos(p)[0] += 8.0; /* Convert to Sun-centered coordinates */
-            lbR[2] = rsqrt(Pos(p)[0] * Pos(p)[0] + Pos(p)[1] * Pos(p)[1] + Pos(p)[2] * Pos(p)[2]);
-            lbR[1] = r2d(ratan2(Pos(p)[2], rsqrt((Pos(p)[0]) * (Pos(p)[0]) + Pos(p)[1] * Pos(p)[1])));
-            lbR[0] = r2d(ratan2(Pos(p)[1], Pos(p)[0]));
-
-            if (lbR[0] < 0)
-                lbR[0] += 360.0;
-
-=======
             /* Probably useful for making movies and such */
             cartesianToLbr(ctx, lbR, Pos(p));
->>>>>>> 956ee9c1
             out_2vectors(ctx->outfile, lbR, Vel(p));
         }
         else
