--- conflicted
+++ resolved
@@ -424,11 +424,7 @@
     fprintf(ctx->outfile, "<bodies>\n");
     output(ctx, st);
     fprintf(ctx->outfile, "</bodies>\n");
-<<<<<<< HEAD
-    fprintf(ctx->outfile, "<search_likelihood>%.20g</search_likelihood>", chisq);
-=======
     fprintf(ctx->outfile, "<search_likelihood>%.20g</search_likelihood>\n", chisq);
->>>>>>> 0054f361
     fprintf(ctx->outfile, "<search_application>%s %s</search_application>\n", BOINC_NBODY_APP_VERSION, PRECSTRING);
 }
 
