--- conflicted
+++ resolved
@@ -152,12 +152,7 @@
                                    const SeparationResults* results,
                                    EvaluationState* es,
 
-<<<<<<< HEAD
-                                   real* bgProb) /* Out argument for thing needed by separation */
-=======
                                    real* RESTRICT bgProb) /* Out argument for thing needed by separation */
->>>>>>> 43b11048
-
 {
     unsigned int i;
     real starProb, streamOnly;
@@ -320,11 +315,7 @@
 
         lbt = lb_trig(lb);
 
-<<<<<<< HEAD
-        star_prob = likelihood_probability(ap, sc, streams, r_pts, sg.dx, lbt, rc,
-=======
         star_prob = likelihood_probability(ap, sc, streams, sg.dx, r_points, qw_r3_N, lbt, rc.gPrime,
->>>>>>> 43b11048
                                            reff_xr_rp3, results, es, &bgProb);
 
         if (mw_cmpnzero_muleps(star_prob, SEPARATION_EPS))
