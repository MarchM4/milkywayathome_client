/*
 *  Copyright (c) 2008-2010 Travis Desell, Nathan Cole, Dave Przybylo
 *  Copyright (c) 2008-2010 Boleslaw Szymanski, Heidi Newberg
 *  Copyright (c) 2008-2010 Carlos Varela, Malik Magdon-Ismail
 *  Copyright (c) 2008-2011 Rensselaer Polytechnic Institute
 *  Copyright (c) 2010-2011 Matthew Arsenault
 *
 *  This file is part of Milkway@Home.
 *
 *  Milkway@Home is free software: you may copy, redistribute and/or modify it
 *  under the terms of the GNU General Public License as published by the
 *  Free Software Foundation, either version 3 of the License, or (at your
 *  option) any later version.
 *
 *  This file is distributed in the hope that it will be useful, but
 *  WITHOUT ANY WARRANTY; without even the implied warranty of
 *  MERCHANTABILITY or FITNESS FOR A PARTICULAR PURPOSE.  See the GNU
 *  General Public License for more details.
 *
 *  You should have received a copy of the GNU General Public License
 *  along with this program.  If not, see <http://www.gnu.org/licenses/>.
 */

#include "milkyway_util.h"
#include "separation.h"
#include "evaluation_state.h"


static char resolvedCheckpointPath[2048];


void initializeCut(Cut* integral, unsigned int number_streams)
{
    integral->bgIntegral = 0.0;
    integral->streamIntegrals = (real*) mwCallocA(number_streams, sizeof(real));
}

static void initializeState(const AstronomyParameters* ap, EvaluationState* es)
{
    int i;

    es->currentCut = 0;
    es->cut = &es->cuts[0];
    es->numberStreams = ap->number_streams;

    es->numberCuts = ap->number_integrals;
    es->cuts = (Cut*) mwCallocA(ap->number_integrals, sizeof(Cut));
    es->streamSums = (Kahan*) mwCallocA(ap->number_streams, sizeof(Kahan));
    es->streamTmps = (real*) mwCallocA(ap->number_streams, sizeof(real));

    for (i = 0; i < ap->number_integrals; i++)
        initializeCut(&es->cuts[i], ap->number_streams);
}

EvaluationState* newEvaluationState(const AstronomyParameters* ap)
{
    EvaluationState* es;

    es = mwCallocA(1, sizeof(EvaluationState));
    initializeState(ap, es);

    return es;
}

void copyEvaluationState(EvaluationState* esDest, const EvaluationState* esSrc)
{
    int i;

    assert(esDest && esSrc);

    *esDest = *esSrc;
    for (i = 0; i < esSrc->numberCuts; ++i)
        esDest->cuts[i] = esSrc->cuts[i];
}

static void freeCut(Cut* i)
{
    mwFreeA(i->streamIntegrals);
}

void freeEvaluationState(EvaluationState* es)
{
    int i;

    for (i = 0; i < es->numberCuts; ++i)
        freeCut(&es->cuts[i]);
    mwFreeA(es->cuts);
    mwFreeA(es->streamSums);
    mwFreeA(es->streamTmps);
    mwFreeA(es);
}

void clearEvaluationStateTmpSums(EvaluationState* es)
{
    int i;

    CLEAR_KAHAN(es->bgSum);
    for (i = 0; i < es->numberStreams; ++i)
        CLEAR_KAHAN(es->streamSums[i]);
}

void printEvaluationState(const EvaluationState* es)
{
    Cut* c;
    int j;

    printf("evaluation-state {\n"
           "  nu_step          = %u\n"
           "  mu_step          = %u\n"
           "  currentCut       = %u\n",
           es->nu_step,
           es->mu_step,
           es->currentCut);

    printf("  bgSum = { %25.15f, %25.15f }\n"
           "  bgTmp = %25.15f\n",
           es->bgSum.sum,
           es->bgSum.correction,
           es->bgTmp);

    for (j = 0; j < es->numberStreams; ++j)
    {
        printf("  streamSums[%u] = { %25.15f, %25.15f }\n"
               "  streamTmps[%u] = %25.15f\n",
               j, es->streamSums[j].sum, es->streamSums[j].correction,
               j, es->streamTmps[j]);
    }

    for (c = es->cuts; c < es->cuts + es->numberCuts; ++c)
    {
        printf("integral: bgIntegral = %20.15f\n", c->bgIntegral);
        printf("Stream integrals = ");
        for (j = 0; j < es->numberCuts; ++j)
            printf("  %20.15f, ", c->streamIntegrals[j]);
    }
    printf("\n");
}

static const char checkpoint_header[] = "separation_checkpoint";
static const char checkpoint_tail[] = "end_checkpoint";

typedef struct
{
    int major, minor, cl, cal;
} SeparationVersionHeader;

static const SeparationVersionHeader versionHeader =
{
    SEPARATION_VERSION_MAJOR,
    SEPARATION_VERSION_MINOR,
    SEPARATION_OPENCL,
    FALSE
};


static int versionMismatch(const SeparationVersionHeader* v)
{
    if (   v->major != SEPARATION_VERSION_MAJOR
        || v->minor != SEPARATION_VERSION_MINOR
        || v->cl    != SEPARATION_OPENCL
        || v->cal   != FALSE)
    {
<<<<<<< HEAD
        mw_printf("Checkpoint version does not match:\n"
                  "  Expected %d.%d, OpenCL = %d, CAL++ = %d,\n"
                  "  Got %d.%d, OpenCL = %d, CAL++ = %d\n",
                  SEPARATION_VERSION_MAJOR, SEPARATION_VERSION_MINOR, SEPARATION_OPENCL, SEPARATION_CAL,
                  v->major, v->minor, v->cl, v->cal);
=======
        warn("Checkpoint version does not match:\n"
             "  Expected %d.%d, OpenCL = %d, CAL++ = 0,\n"
             "  Got %d.%d, OpenCL = %d, CAL++ = %d\n",
             SEPARATION_VERSION_MAJOR, SEPARATION_VERSION_MINOR, SEPARATION_OPENCL,
             v->major, v->minor, v->cl, v->cal);
>>>>>>> 9a060a9a
        return 1;
    }

    return 0;
}

static int readState(FILE* f, EvaluationState* es)
{
    SeparationVersionHeader version;
    Cut* c;
    char str_buf[sizeof(checkpoint_header) + 1];

    fread(str_buf, sizeof(checkpoint_header), 1, f);
    if (strncmp(str_buf, checkpoint_header, sizeof(str_buf)))
    {
        mw_printf("Failed to find header in checkpoint file\n");
        return 1;
    }

    fread(&version, sizeof(version), 1, f);
    if (versionMismatch(&version))
        return 1;

    fread(&es->currentCut, sizeof(es->currentCut), 1, f);
    fread(&es->nu_step, sizeof(es->nu_step), 1, f);
    fread(&es->mu_step, sizeof(es->mu_step), 1, f);
    fread(&es->lastCheckpointNuStep, sizeof(es->lastCheckpointNuStep), 1, f);

    fread(&es->bgSum, sizeof(es->bgSum), 1, f);
    fread(es->streamSums, sizeof(es->streamSums[0]), es->numberStreams, f);

    fread(&es->bgTmp, sizeof(es->bgTmp), 1, f);
    fread(es->streamTmps, sizeof(es->streamTmps[0]), es->numberStreams, f);

    for (c = es->cuts; c < es->cuts + es->numberCuts; ++c)
    {
        fread(&c->bgIntegral, sizeof(c->bgIntegral), 1, f);
        fread(c->streamIntegrals, sizeof(c->streamIntegrals[0]), es->numberStreams, f);
    }

    fread(str_buf, sizeof(checkpoint_tail), 1, f);
    if (strncmp(str_buf, checkpoint_tail, sizeof(str_buf)))
    {
        mw_printf("Failed to find tail in checkpoint file\n");
        return 1;
    }

    return 0;
}


/* The GPU checkpointing saves the sum of all resumes in the real integral.
   The temporary area holds the checkpointed sum of the last episode.
   Update the real integral from the results of the last episode.
*/
void addTmpSums(EvaluationState* es)
{
    int i;

    KAHAN_ADD(es->bgSum, es->bgTmp);
    for (i = 0; i < es->numberStreams; ++i)
    {
        KAHAN_ADD(es->streamSums[i], es->streamTmps[i]);
    }

    es->bgTmp = 0.0;
    memset(es->streamTmps, 0, sizeof(es->streamTmps[0]) * es->numberStreams);
}

int readCheckpoint(EvaluationState* es)
{
    int rc;
    FILE* f;

    f = mwOpenResolved(CHECKPOINT_FILE, "rb");
    if (!f)
    {
        perror("Opening checkpoint");
        return 1;
    }

    rc = readState(f, es);
    if (rc)
        mw_printf("Failed to read state\n");

    fclose(f);

    /* The GPU checkpoint saved the last checkpoint results in temporaries.
       Add to the total from previous episodes. */
    addTmpSums(es);

    return rc;
}

static inline void writeState(FILE* f, const EvaluationState* es)
{
    Cut* c;
    const Cut* endc = es->cuts + es->numberCuts;

    fwrite(checkpoint_header, sizeof(checkpoint_header), 1, f);
    fwrite(&versionHeader, sizeof(versionHeader), 1, f);

    fwrite(&es->currentCut, sizeof(es->currentCut), 1, f);
    fwrite(&es->nu_step, sizeof(es->nu_step), 1, f);
    fwrite(&es->mu_step, sizeof(es->mu_step), 1, f);
    fwrite(&es->lastCheckpointNuStep, sizeof(es->lastCheckpointNuStep), 1, f);

    fwrite(&es->bgSum, sizeof(es->bgSum), 1, f);
    fwrite(es->streamSums, sizeof(es->streamSums[0]), es->numberStreams, f);

    /* Really only needs to be saved for GPU checkpointing */
    fwrite(&es->bgTmp, sizeof(es->bgTmp), 1, f);
    fwrite(es->streamTmps, sizeof(es->streamTmps[0]), es->numberStreams, f);

    for (c = es->cuts; c < endc; ++c)
    {
        fwrite(&c->bgIntegral, sizeof(c->bgIntegral), 1, f);
        fwrite(c->streamIntegrals, sizeof(c->streamIntegrals[0]), es->numberStreams, f);
    }

    fwrite(checkpoint_tail, sizeof(checkpoint_tail), 1, f);
}


#if BOINC_APPLICATION

/* Each checkpoint we introduce more errors from summing the entire
 * buffer. If we didn't we would have checkpoints hundreds of
 * megabytes in size. Make sure at least 10% has progressed (limiting
 * to ~10 max checkpoints over the summation). This keeps the
 * introduced error below acceptable levels. Additionally this
 * checkpointing isn't exactly cheap (a checkpoint is taking nearly as
 * long as an entire step on the 5870 for me), so we really want to
 * avoid doing it too often.*/
int timeToCheckpointGPU(const EvaluationState* es, const IntegralArea* ia)
{
    return (es->nu_step - es->lastCheckpointNuStep >= ia->nu_steps / 10) && boinc_time_to_checkpoint();
}

#else

int timeToCheckpointGPU(const EvaluationState* es, const IntegralArea* ia)
{
    return FALSE;
}

#endif /* BOINC_APPLICATION */


int resolveCheckpoint()
{
    int rc;

    rc = mw_resolve_filename(CHECKPOINT_FILE, resolvedCheckpointPath, sizeof(resolvedCheckpointPath));
    if (rc)
        mw_printf("Error resolving checkpoint file '%s': %d\n", CHECKPOINT_FILE, rc);
    return rc;
}

int writeCheckpoint(EvaluationState* es)
{
    FILE* f;

    /* Avoid corrupting the checkpoint file by writing to a temporary file, and moving that */
    f = mw_fopen(CHECKPOINT_FILE_TMP, "wb");
    if (!f)
    {
        perror("Opening checkpoint temp");
        return 1;
    }

    es->lastCheckpointNuStep = es->nu_step;
    writeState(f, es);
    fclose(f);

    if (mw_rename(CHECKPOINT_FILE_TMP, resolvedCheckpointPath))
    {
        perror("Failed to update checkpoint file");
        return 1;
    }

    return 0;
}

int maybeResume(EvaluationState* es)
{
    if (mw_file_exists(resolvedCheckpointPath))
    {
        mw_report("Checkpoint exists. Attempting to resume from it\n");

        if (readCheckpoint(es))
        {
            mw_report("Reading checkpoint failed\n");
            mw_remove(CHECKPOINT_FILE);
            return 1;
        }
        else
            mw_report("Successfully resumed checkpoint\n");
    }

    return 0;
}
<|MERGE_RESOLUTION|>--- conflicted
+++ resolved
@@ -160,19 +160,11 @@
         || v->cl    != SEPARATION_OPENCL
         || v->cal   != FALSE)
     {
-<<<<<<< HEAD
         mw_printf("Checkpoint version does not match:\n"
-                  "  Expected %d.%d, OpenCL = %d, CAL++ = %d,\n"
+                  "  Expected %d.%d, OpenCL = %d, CAL++ = 0,\n"
                   "  Got %d.%d, OpenCL = %d, CAL++ = %d\n",
-                  SEPARATION_VERSION_MAJOR, SEPARATION_VERSION_MINOR, SEPARATION_OPENCL, SEPARATION_CAL,
+                  SEPARATION_VERSION_MAJOR, SEPARATION_VERSION_MINOR, SEPARATION_OPENCL,
                   v->major, v->minor, v->cl, v->cal);
-=======
-        warn("Checkpoint version does not match:\n"
-             "  Expected %d.%d, OpenCL = %d, CAL++ = 0,\n"
-             "  Got %d.%d, OpenCL = %d, CAL++ = %d\n",
-             SEPARATION_VERSION_MAJOR, SEPARATION_VERSION_MINOR, SEPARATION_OPENCL,
-             v->major, v->minor, v->cl, v->cal);
->>>>>>> 9a060a9a
         return 1;
     }
 
