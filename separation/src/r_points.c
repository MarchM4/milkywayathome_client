/*
Copyright 2008-2010 Travis Desell, Dave Przybylo, Nathan Cole, Matthew
Arsenault, Boleslaw Szymanski, Heidi Newberg, Carlos Varela, Malik
Magdon-Ismail and Rensselaer Polytechnic Institute.

This file is part of Milkway@Home.

Milkyway@Home is free software: you can redistribute it and/or modify
it under the terms of the GNU General Public License as published by
the Free Software Foundation, either version 3 of the License, or
(at your option) any later version.

Milkyway@Home is distributed in the hope that it will be useful,
but WITHOUT ANY WARRANTY; without even the implied warranty of
MERCHANTABILITY or FITNESS FOR A PARTICULAR PURPOSE.  See the
GNU General Public License for more details.

You should have received a copy of the GNU General Public License
along with Milkyway@Home.  If not, see <http://www.gnu.org/licenses/>.
*/

#include "separation_types.h"
#include "milkyway_cl.h"
#include "milkyway_extra.h"
#include "r_points.h"

#include "milkyway_util.h"

static inline real distance_magnitude(const real m)
{
    return mw_exp10((m - (real) 14.2) * 0.2);
}

static RPrime calcRPrime(const IntegralArea* ia, unsigned int r_step)
{
    real r, next_r, log_r;
    RPrime ret;

    log_r = ia->r_min + (r_step * ia->r_step_size);
    r = distance_magnitude(log_r);
    next_r = distance_magnitude(log_r + ia->r_step_size);

    ret.irv = d2r(((cube(next_r) - cube(r)) * (1.0 / 3.0)) * ia->mu_step_size);
    ret.rPrime = 0.5 * (next_r + r);

    return ret;
}

<<<<<<< HEAD
/* This applies a sigmoid to account for the falloff in the SDSS data. Heidi
   Described it in 2002. Check Nates MW Bible */
real calcReffXrRp3(const real coords, const real gPrime)
=======
real calcReffXrRp3(real coords, real gPrime)
>>>>>>> 43b11048
{
    static const real sigmoid_curve_params[3] = { 0.9402, 1.6171, 23.5877 };

    /* REFF */
    const real exp_result = mw_exp(sigmoid_curve_params[1] * (gPrime - sigmoid_curve_params[2]));
    const real reff_value = sigmoid_curve_params[0] / (exp_result + 1.0);
    const real rPrime3 = cube(coords);
    const real reff_xr_rp3 = reff_value * xr / rPrime3;
    return reff_xr_rp3;
}

real calcG(const real coords)
{
    return 5.0 * (mw_log10(1000.0 * coords) - 1.0) + absm;
}

static inline RPoints calc_r_point(real dx, real qgaus_W, real gPrime, real coeff)
{
    RPoints r_pt;
    real g, exponent, r3, N, stddev_l, stddev_r, stddev_i, A;

    g = gPrime + dx;

    /* MAG2R */
    r_pt.r_point = 0.001 * mw_exp10(0.2 * (g - absm) + 1.0);

    r3 = cube(r_pt.r_point);

    /* Reimplemented to account for matt newbys f_turnoff distribution insights */
    stddev_l = 0.315;

    /* Function from Matt
       \alpha = .52, \beta=12.0 \gamma=0.76
       Get d_eff, I assumed it was r_pt.r_point given the simularities
    */
    stddev_r = 0.52 * inv(1.0 + mw_exp(12.0 - r_pt.r_point)) + 0.76;

    /* if g <= \mu = 4.2 we use a constant
       however is gPrime equal to \mu? It seems to be used in the same way
    */

    stddev_i = (g <= absm) ? stddev_l : stddev_r;

    /* Note see previous uncertainty about gPrime versus \mu */
    exponent = sqr(g - gPrime) * inv(2.0 * sqr(stddev_i));

    A = inv(2.0 * M_PI * (stddev_l + stddev_r) * inv(2.0));
    N = A * mw_exp(-exponent);

    r_pt.qw_r3_N = qgaus_W * r3 * N;

    return r_pt;
}

static inline RConsts calcRConsts(RPrime rp)
{
    RConsts rc;

    rc.gPrime = calcG(rp.rPrime);
    rc.irv_reff_xr_rp3 = rp.irv * calcReffXrRp3(rp.rPrime, rc.gPrime);

    return rc;
}


void setRPoints(const AstronomyParameters* ap,
                const StreamGauss sg,
                unsigned int n_convolve,
                real gPrime,
                RPoints* r_pts)
{
    unsigned int i;

    for (i = 0; i < n_convolve; ++i)
        r_pts[i] = calc_r_point(sg.dx[i], sg.qgaus_W[i], gPrime, ap->coeff);
}

void setSplitRPoints(const AstronomyParameters* ap,
                     const StreamGauss sg,
                     unsigned int n_convolve,
                     real gPrime,
                     real* RESTRICT r_points,
                     real* RESTRICT qw_r3_N)
{
    unsigned int i;
    RPoints rPt;

    for (i = 0; i < n_convolve; ++i)
    {
        rPt = calc_r_point(sg.dx[i], sg.qgaus_W[i], gPrime, ap->coeff);
        r_points[i] = rPt.r_point;
        qw_r3_N[i] = rPt.qw_r3_N;
    }
}

RPoints* precalculateRPts(const AstronomyParameters* ap,
                          const IntegralArea* ia,
                          const StreamGauss sg,
                          RConsts** rc_out,
                          int transpose)
{
    unsigned int i, j, idx;
    RPoints* r_pts;
    RPrime rp;
    RConsts* rc;
    RPoints r_pt;

    size_t rPtsSize = sizeof(RPoints) * ap->convolve * ia->r_steps;
    size_t rConstsSize = sizeof(RConsts) * ia->r_steps;

    r_pts = (RPoints*) mwMallocA(rPtsSize);
    rc = (RConsts*) mwMallocA(rConstsSize);

    for (i = 0; i < ia->r_steps; ++i)
    {
        rp = calcRPrime(ia, i);
        rc[i] = calcRConsts(rp);

        for (j = 0; j < ap->convolve; ++j)
        {
            r_pt = calc_r_point(sg.dx[j], sg.qgaus_W[j], rc[i].gPrime, ap->coeff);
            idx = transpose ? j * ia->r_steps + i : i * ap->convolve + j;
            r_pts[idx] = r_pt;
        }
    }

    *rc_out = rc;
    return r_pts;
}
<|MERGE_RESOLUTION|>--- conflicted
+++ resolved
@@ -46,13 +46,9 @@
     return ret;
 }
 
-<<<<<<< HEAD
 /* This applies a sigmoid to account for the falloff in the SDSS data. Heidi
    Described it in 2002. Check Nates MW Bible */
-real calcReffXrRp3(const real coords, const real gPrime)
-=======
 real calcReffXrRp3(real coords, real gPrime)
->>>>>>> 43b11048
 {
     static const real sigmoid_curve_params[3] = { 0.9402, 1.6171, 23.5877 };
 
@@ -72,15 +68,20 @@
 static inline RPoints calc_r_point(real dx, real qgaus_W, real gPrime, real coeff)
 {
     RPoints r_pt;
+
     real g, exponent, r3, N, stddev_l, stddev_r, stddev_i, A;
 
     g = gPrime + dx;
 
     /* MAG2R */
     r_pt.r_point = 0.001 * mw_exp10(0.2 * (g - absm) + 1.0);
-
     r3 = cube(r_pt.r_point);
 
+    exponent = sqr(g - gPrime) * inv(2.0 * sqr(stdev));
+    N = coeff * mw_exp(-exponent);
+    r_pt.qw_r3_N = qgaus_W * r3 * N;
+
+#if 0
     /* Reimplemented to account for matt newbys f_turnoff distribution insights */
     stddev_l = 0.315;
 
@@ -101,8 +102,7 @@
 
     A = inv(2.0 * M_PI * (stddev_l + stddev_r) * inv(2.0));
     N = A * mw_exp(-exponent);
-
-    r_pt.qw_r3_N = qgaus_W * r3 * N;
+#endif /* 0 */
 
     return r_pt;
 }
