/*
 *  Copyright (c) 2008-2010 Travis Desell, Nathan Cole, Dave Przybylo
 *  Copyright (c) 2008-2010 Boleslaw Szymanski, Heidi Newberg
 *  Copyright (c) 2008-2010 Carlos Varela, Malik Magdon-Ismail
 *  Copyright (c) 2008-2011 Rensselaer Polytechnic Institute
 *  Copyright (c) 2010-2011 Matthew Arsenault
 *
 *  This file is part of Milkway@Home.
 *
 *  Milkway@Home is free software: you may copy, redistribute and/or modify it
 *  under the terms of the GNU General Public License as published by the
 *  Free Software Foundation, either version 3 of the License, or (at your
 *  option) any later version.
 *
 *  This file is distributed in the hope that it will be useful, but
 *  WITHOUT ANY WARRANTY; without even the implied warranty of
 *  MERCHANTABILITY or FITNESS FOR A PARTICULAR PURPOSE.  See the GNU
 *  General Public License for more details.
 *
 *  You should have received a copy of the GNU General Public License
 *  along with this program.  If not, see <http://www.gnu.org/licenses/>.
 */

#include "separation_types.h"
#include "parameters.h"
#include "io_util.h"
#include "milkyway_util.h"

void freeStreams(Streams* streams)
{
    free(streams->parameters);
}

void calcIntegralStepSizes(IntegralArea* i)
{
    i->r_step_size = (i->r_max - i->r_min) / (real) i->r_steps;
    i->mu_step_size = (i->mu_max - i->mu_min) / (real) i->mu_steps;
    i->nu_step_size = (i->nu_max - i->nu_min) / (real) i->nu_steps;
}

static int checkIntegralAreasOK(const IntegralArea* ias, int n)
{
    int i;
    const IntegralArea* ia;

    for (i = 0; i < n; ++i)
    {
        ia = &ias[i];

        if (ia->nu_steps == 0 || ia->r_steps == 0 || ia->mu_steps == 0)
        {
            mw_printf("Integral area dimensions cannot be 0\n");
            return 1;
        }

        if (!mwEven(ia->nu_steps) || !mwEven(ia->r_steps) || !mwEven(ia->mu_steps))
        {
<<<<<<< HEAD
            mw_printf("Integral area dimensions must be even: cut %u: "
                      "{ nu_steps = %u, mu_steps = %u, r_steps = %u }\n",
                      i, ia->nu_steps, ia->mu_steps, ia->r_steps);
=======
            warn("Integral area dimensions must be even: cut %d: "
                 "{ nu_steps = %u, mu_steps = %u, r_steps = %u }\n",
                 i, ia->nu_steps, ia->mu_steps, ia->r_steps);
>>>>>>> 9a060a9a
            return 1;
        }
    }

    return 0;
}

static IntegralArea* freadParameters(FILE* file,
                                     AstronomyParameters* ap,
                                     BackgroundParameters* bgp,
                                     Streams* streams)
{
    int i;
    unsigned int temp;
    double tmp1, tmp2;
    double parametersVersion;
    IntegralArea integralTmp;
    IntegralArea* integrals;
    const IntegralArea* ia;
    uint64_t total_calc_probs;
    int integralNumTmp;
    int iTmp;
    int sgr_coordinates = 0;
    real* tmpArr = NULL;

    parametersVersion = (fscanf(file, "parameters_version: %lf\n", &tmp1) < 1) ? 0.01 : (real) tmp1;

    if (fscanf(file, "number_parameters: %u\n", &temp) < 1)
        mw_fail("Error reading number_parameters\n");

    if (fscanf(file, "background_weight: %lf\n", &tmp1) < 1)
        mw_fail("Error reading background_weight\n");

    bgp->epsilon = (real) tmp1;

    tmpArr = fread_double_array(file, "background_parameters", NULL);
    if (!tmpArr)
        return NULL;

    bgp->alpha = tmpArr[0];
    bgp->q     = tmpArr[1];
    bgp->r0    = tmpArr[2];
    bgp->delta = tmpArr[3];
    free(tmpArr);

    free(fread_double_array(file, "background_step", NULL));
    free(fread_double_array(file, "background_min", NULL));
    free(fread_double_array(file, "background_max", NULL));
    free(fread_int_array(file, "optimize_parameter", NULL));

<<<<<<< HEAD
    if (fscanf(file, "number_streams: %u, %u\n", &streams->number_streams, &temp) < 2)
        mw_fail("Error reading number_streams\n");
=======
    if (fscanf(file, "number_streams: %d, %u\n", &streams->number_streams, &temp) < 2)
        fail("Error reading number_streams\n");
>>>>>>> 9a060a9a

    ap->number_streams = streams->number_streams;

    streams->parameters = (StreamParameters*) mwCalloc(streams->number_streams, sizeof(StreamParameters));

    for (i = 0; i < streams->number_streams; ++i)
    {
        if (fscanf(file, "stream_weight: %lf\n", &tmp1) < 1)
<<<<<<< HEAD
            mw_fail("Error reading stream_weight for stream %u\n", i);
        streams->parameters[i].epsilon = (real) tmp1;

        if (fscanf(file, "stream_weight_step: %lf\n", &tmp1) < 1)
            mw_fail("Error reading stream_weight_step for stream %u\n", i);

        if (fscanf(file, "stream_weight_min: %lf\n", &tmp1) < 1)
            mw_fail("Error reading stream_weight_min for stream %u\n", i);

        if (fscanf(file, "stream_weight_max: %lf\n", &tmp1) < 1)
            mw_fail("Error reading stream_weight_max for stream %u\n", i);

        if (fscanf(file, "optimize_weight: %d\n", &iTmp) < 1)
            mw_fail("Error reading optimize_weight for stream %u\n", i);
=======
            fail("Error reading stream_weight for stream %d\n", i);
        streams->parameters[i].epsilon = (real) tmp1;

        if (fscanf(file, "stream_weight_step: %lf\n", &tmp1) < 1)
            fail("Error reading stream_weight_step for stream %d\n", i);

        if (fscanf(file, "stream_weight_min: %lf\n", &tmp1) < 1)
            fail("Error reading stream_weight_min for stream %d\n", i);

        if (fscanf(file, "stream_weight_max: %lf\n", &tmp1) < 1)
            fail("Error reading stream_weight_max for stream %d\n", i);

        if (fscanf(file, "optimize_weight: %d\n", &iTmp) < 1)
            fail("Error reading optimize_weight for stream %d\n", i);
>>>>>>> 9a060a9a

        tmpArr = fread_double_array(file, "stream_parameters", NULL);
        if (!tmpArr)
            return NULL;
        streams->parameters[i].mu    = tmpArr[0];
        streams->parameters[i].r     = tmpArr[1];
        streams->parameters[i].theta = tmpArr[2];
        streams->parameters[i].phi   = tmpArr[3];
        streams->parameters[i].sigma = tmpArr[4];
        free(tmpArr);

        free(fread_double_array(file, "stream_step", NULL));
        free(fread_double_array(file, "stream_min", NULL));
        free(fread_double_array(file, "stream_max", NULL));
        free(fread_int_array(file, "optimize_parameter", NULL));
    }

<<<<<<< HEAD
    if (fscanf(file, "convolve: %u\n", &ap->convolve) < 1)
        mw_fail("Error reading convolve\n");
=======
    if (fscanf(file, "convolve: %d\n", &ap->convolve) < 1)
        fail("Error reading convolve\n");
>>>>>>> 9a060a9a

    if (fscanf(file, "sgr_coordinates: %d\n", &sgr_coordinates) < 1)
        mw_fail("Error reading sgr_coordinates\n");

    if (sgr_coordinates)
    {
        mw_fail("sgr_coordinates unimplemented\n");
    }

    if (parametersVersion > 0.01)
    {
        if (fscanf(file, "aux_bg_profile: %d\n", &ap->aux_bg_profile) < 1)
            mw_fail("Error reading aux_bg_profile\n");
    }

    if (fscanf(file, "wedge: %d\n", &ap->wedge) < 1)
        mw_fail("Error reading wedge\n");

    if (fscanf(file,
               "r[min,max,steps]: %lf, %lf, %u\n",
               &tmp1, &tmp2, &integralTmp.r_steps) < 3)
        mw_fail("Error reading r\n");

    integralTmp.r_min = (real) tmp1;
    integralTmp.r_max = (real) tmp2;

    if (fscanf(file,
               "mu[min,max,steps]: %lf, %lf, %u\n",
               &tmp1, &tmp2, &integralTmp.mu_steps) < 3)
        mw_fail("Error reading mu\n");

    integralTmp.mu_min = (real) tmp1;
    integralTmp.mu_max = (real) tmp2;

    if (fscanf(file,
               "nu[min,max,steps]: %lf, %lf, %u\n",
               &tmp1, &tmp2, &integralTmp.nu_steps) < 3)
        mw_fail("Error reading nu\n");

    integralTmp.nu_min = (real) tmp1;
    integralTmp.nu_max = (real) tmp2;

    calcIntegralStepSizes(&integralTmp);

    ap->number_integrals = 1;
<<<<<<< HEAD
    if (fscanf(file, "number_cuts: %u\n", &integralNumTmp) < 1)
        mw_fail("Error reading number_cuts\n");
=======
    if (fscanf(file, "number_cuts: %d\n", &integralNumTmp) < 1)
        fail("Error reading number_cuts\n");
>>>>>>> 9a060a9a
    ap->number_integrals += integralNumTmp;

    integrals = (IntegralArea*) mwMallocA(ap->number_integrals * sizeof(IntegralArea));

    integrals[0] = integralTmp;

    if (ap->number_integrals > 1)
    {
        for (i = 1; i < ap->number_integrals; i++)
        {
            if (fscanf(file,
                       "r_cut[min,max,steps][%u]: %lf, %lf, %u\n",
                       &temp, &tmp1, &tmp2, &integrals[i].r_steps) < 3)
            {
                mw_fail("Error reading r for integral %u\n", i);
            }

            integrals[i].r_min = (real) tmp1;
            integrals[i].r_max = (real) tmp2;

            if (fscanf(file,
                       "mu_cut[min,max,steps][%u]: %lf, %lf, %u\n",
                       &temp, &tmp1, &tmp2, &integrals[i].mu_steps) < 3)
            {
                mw_fail("Error reading mu for integral %u\n", i);
            }


            integrals[i].mu_min = (real) tmp1;
            integrals[i].mu_max = (real) tmp2;

            if (fscanf(file,
                       "nu_cut[min,max,steps][%u]: %lf, %lf, %u\n",
                       &temp, &tmp1, &tmp2, &integrals[i].nu_steps) < 3)
            {
                mw_fail("Error reading nu for integral %u\n", i);
            }

            integrals[i].nu_min = (real) tmp1;
            integrals[i].nu_max = (real) tmp2;

            calcIntegralStepSizes(&integrals[i]);
        }
    }

    /* Calculate total probability calculations for checkpointing */
    total_calc_probs = 0;
    for (i = 0; i < ap->number_integrals; ++i)
    {
        uint64_t r, mu, nu;
        ia = &integrals[i];

        r = (uint64_t) ia->r_steps;
        mu = (uint64_t) ia->mu_steps;
        nu = (uint64_t) ia->nu_steps;

        if ((r > UINT64_MAX / mu) || ((r * mu) > UINT64_MAX / nu))
        {
            warn("Integral area { %u, %u, %u } will overflow progress calculation\n",
                 ia->nu_steps, ia->mu_steps, ia->r_steps);
            free(integrals);
            return NULL;
        }

        total_calc_probs += (uint64_t) ia->mu_steps * ia->nu_steps * ia->r_steps;
    }

    ap->total_calc_probs = (real) total_calc_probs;

    if (checkIntegralAreasOK(integrals, ap->number_integrals))
    {
        free(integrals);
        return NULL;
    }

    return integrals;
}

IntegralArea* readParameters(const char* filename,
                             AstronomyParameters* ap,
                             BackgroundParameters* bgp,
                             Streams* streams)
{
    FILE* f;
    IntegralArea* integral;

    f = mwOpenResolved(filename, "r");
    if (!f)
    {
        perror("Opening astronomy parameters file");
        return NULL;
    }

    integral = freadParameters(f, ap, bgp, streams);
    if (!integral)
        mw_printf("Error reading parameters file\n");

    fclose(f);
    return integral;
}


int setParameters(AstronomyParameters* ap,
                  BackgroundParameters* bgp,
                  Streams* streams,
                  const real* parameters,
                  unsigned int numberParameters)
{
    int i;
    unsigned int idx;
    const unsigned int nBGParams = 2;
    const unsigned int nStreamParams = 6;
    int nStream = (numberParameters - nBGParams) / nStreamParams;

    if (nStream != ap->number_streams)
    {
        mw_printf("Number of streams does not match\n");
        return 1;
    }

    if (!mwDivisible(numberParameters - nBGParams, nStreamParams))
    {
        mw_printf("Number of parameters doesn't make sense\n");
        return 1;
    }

    bgp->q = parameters[0];
    bgp->r0 = parameters[1];

    for (i = 0; i < nStream; ++i)
    {
        idx = nBGParams + i * nStreamParams;

        streams->parameters[i].epsilon = parameters[idx + 0];
        streams->parameters[i].mu      = parameters[idx + 1];
        streams->parameters[i].r       = parameters[idx + 2];
        streams->parameters[i].theta   = parameters[idx + 3];
        streams->parameters[i].phi     = parameters[idx + 4];
        streams->parameters[i].sigma   = parameters[idx + 5];
    }

    return 0;
}
<|MERGE_RESOLUTION|>--- conflicted
+++ resolved
@@ -1,4 +1,4 @@
-/*
+ /*
  *  Copyright (c) 2008-2010 Travis Desell, Nathan Cole, Dave Przybylo
  *  Copyright (c) 2008-2010 Boleslaw Szymanski, Heidi Newberg
  *  Copyright (c) 2008-2010 Carlos Varela, Malik Magdon-Ismail
@@ -55,15 +55,9 @@
 
         if (!mwEven(ia->nu_steps) || !mwEven(ia->r_steps) || !mwEven(ia->mu_steps))
         {
-<<<<<<< HEAD
-            mw_printf("Integral area dimensions must be even: cut %u: "
+            mw_printf("Integral area dimensions must be even: cut %d: "
                       "{ nu_steps = %u, mu_steps = %u, r_steps = %u }\n",
                       i, ia->nu_steps, ia->mu_steps, ia->r_steps);
-=======
-            warn("Integral area dimensions must be even: cut %d: "
-                 "{ nu_steps = %u, mu_steps = %u, r_steps = %u }\n",
-                 i, ia->nu_steps, ia->mu_steps, ia->r_steps);
->>>>>>> 9a060a9a
             return 1;
         }
     }
@@ -114,13 +108,8 @@
     free(fread_double_array(file, "background_max", NULL));
     free(fread_int_array(file, "optimize_parameter", NULL));
 
-<<<<<<< HEAD
-    if (fscanf(file, "number_streams: %u, %u\n", &streams->number_streams, &temp) < 2)
+    if (fscanf(file, "number_streams: %d, %u\n", &streams->number_streams, &temp) < 2)
         mw_fail("Error reading number_streams\n");
-=======
-    if (fscanf(file, "number_streams: %d, %u\n", &streams->number_streams, &temp) < 2)
-        fail("Error reading number_streams\n");
->>>>>>> 9a060a9a
 
     ap->number_streams = streams->number_streams;
 
@@ -129,37 +118,20 @@
     for (i = 0; i < streams->number_streams; ++i)
     {
         if (fscanf(file, "stream_weight: %lf\n", &tmp1) < 1)
-<<<<<<< HEAD
-            mw_fail("Error reading stream_weight for stream %u\n", i);
+            mw_fail("Error reading stream_weight for stream %d\n", i);
         streams->parameters[i].epsilon = (real) tmp1;
 
         if (fscanf(file, "stream_weight_step: %lf\n", &tmp1) < 1)
-            mw_fail("Error reading stream_weight_step for stream %u\n", i);
+            mw_fail("Error reading stream_weight_step for stream %d\n", i);
 
         if (fscanf(file, "stream_weight_min: %lf\n", &tmp1) < 1)
-            mw_fail("Error reading stream_weight_min for stream %u\n", i);
+            mw_fail("Error reading stream_weight_min for stream %d\n", i);
 
         if (fscanf(file, "stream_weight_max: %lf\n", &tmp1) < 1)
-            mw_fail("Error reading stream_weight_max for stream %u\n", i);
+            mw_fail("Error reading stream_weight_max for stream %d\n", i);
 
         if (fscanf(file, "optimize_weight: %d\n", &iTmp) < 1)
-            mw_fail("Error reading optimize_weight for stream %u\n", i);
-=======
-            fail("Error reading stream_weight for stream %d\n", i);
-        streams->parameters[i].epsilon = (real) tmp1;
-
-        if (fscanf(file, "stream_weight_step: %lf\n", &tmp1) < 1)
-            fail("Error reading stream_weight_step for stream %d\n", i);
-
-        if (fscanf(file, "stream_weight_min: %lf\n", &tmp1) < 1)
-            fail("Error reading stream_weight_min for stream %d\n", i);
-
-        if (fscanf(file, "stream_weight_max: %lf\n", &tmp1) < 1)
-            fail("Error reading stream_weight_max for stream %d\n", i);
-
-        if (fscanf(file, "optimize_weight: %d\n", &iTmp) < 1)
-            fail("Error reading optimize_weight for stream %d\n", i);
->>>>>>> 9a060a9a
+            mw_fail("Error reading optimize_weight for stream %d\n", i);
 
         tmpArr = fread_double_array(file, "stream_parameters", NULL);
         if (!tmpArr)
@@ -177,13 +149,8 @@
         free(fread_int_array(file, "optimize_parameter", NULL));
     }
 
-<<<<<<< HEAD
-    if (fscanf(file, "convolve: %u\n", &ap->convolve) < 1)
+    if (fscanf(file, "convolve: %d\n", &ap->convolve) < 1)
         mw_fail("Error reading convolve\n");
-=======
-    if (fscanf(file, "convolve: %d\n", &ap->convolve) < 1)
-        fail("Error reading convolve\n");
->>>>>>> 9a060a9a
 
     if (fscanf(file, "sgr_coordinates: %d\n", &sgr_coordinates) < 1)
         mw_fail("Error reading sgr_coordinates\n");
@@ -229,13 +196,8 @@
     calcIntegralStepSizes(&integralTmp);
 
     ap->number_integrals = 1;
-<<<<<<< HEAD
-    if (fscanf(file, "number_cuts: %u\n", &integralNumTmp) < 1)
+    if (fscanf(file, "number_cuts: %d\n", &integralNumTmp) < 1)
         mw_fail("Error reading number_cuts\n");
-=======
-    if (fscanf(file, "number_cuts: %d\n", &integralNumTmp) < 1)
-        fail("Error reading number_cuts\n");
->>>>>>> 9a060a9a
     ap->number_integrals += integralNumTmp;
 
     integrals = (IntegralArea*) mwMallocA(ap->number_integrals * sizeof(IntegralArea));
@@ -294,8 +256,8 @@
 
         if ((r > UINT64_MAX / mu) || ((r * mu) > UINT64_MAX / nu))
         {
-            warn("Integral area { %u, %u, %u } will overflow progress calculation\n",
-                 ia->nu_steps, ia->mu_steps, ia->r_steps);
+            mw_printf("Integral area { %u, %u, %u } will overflow progress calculation\n",
+                      ia->nu_steps, ia->mu_steps, ia->r_steps);
             free(integrals);
             return NULL;
         }
