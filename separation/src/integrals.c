/*
 * Copyright (c) 2008-2010 Travis Desell, Nathan Cole, Boleslaw
 * Szymanski, Heidi Newberg, Carlos Varela, Malik Magdon-Ismail and
 * Rensselaer Polytechnic Institute.
 * Copyright (c) 2010-2011 Matthew Arsenault
 *
 *  This file is part of Milkway@Home.
 *
 *  Milkway@Home is free software: you may copy, redistribute and/or modify it
 *  under the terms of the GNU General Public License as published by the
 *  Free Software Foundation, either version 3 of the License, or (at your
 *  option) any later version.
 *
 *  This file is distributed in the hope that it will be useful, but
 *  WITHOUT ANY WARRANTY; without even the implied warranty of
 *  MERCHANTABILITY or FITNESS FOR A PARTICULAR PURPOSE.  See the GNU
 *  General Public License for more details.
 *
 *  You should have received a copy of the GNU General Public License
 *  along with this program.  If not, see <http://www.gnu.org/licenses/>.
 *
 */

#include "evaluation_state.h"
#include "integrals.h"
#include "coordinates.h"
#include "r_points.h"
#include "milkyway_util.h"
#include "calculated_constants.h"
#include "evaluation.h"

#include <time.h>

<<<<<<< HEAD
=======
/* Marshaling into split r_points and qw_r3_N which helps with vectorization */
static RConsts* initRPoints(const AstronomyParameters* ap,
                            const IntegralArea* ia,
                            const StreamGauss sg,
                            real* RESTRICT rPoints,
                            real* RESTRICT qw_r3_N)
{
    unsigned int i, j, idx;
    RPoints* rPts;
    RConsts* rc;

    rPts = precalculateRPts(ap, ia, sg, &rc, FALSE);

    for (i = 0; i < ia->r_steps; ++i)
    {
        for (j = 0; j < ap->convolve; ++j)
        {
            idx = i * ap->convolve + j;
            rPoints[idx] = rPts[idx].r_point;
            qw_r3_N[idx] = rPts[idx].qw_r3_N;
        }
    }

    mwFreeA(rPts);
    return rc;
}


>>>>>>> 43b11048
#ifdef MILKYWAY_IPHONE_APP
double _milkywaySeparationGlobalProgress = 0.0;
#endif


static inline real progress(const EvaluationState* es,
                            const IntegralArea* ia,
                            real total_calc_probs)
{
    /* This integral's progress */
    /* When checkpointing is done, ia->mu_step would always be 0 */
    unsigned int i_prog =  (es->nu_step * ia->mu_steps * ia->r_steps)
                         + (es->mu_step * ia->r_steps); /* + es->r_step */

    return (real)(i_prog + es->current_calc_probs) / total_calc_probs;
}


#if BOINC_APPLICATION

static inline void doBoincCheckpoint(const EvaluationState* es,
                                     const IntegralArea* ia,
                                     real total_calc_probs)
{
    if (boinc_time_to_checkpoint())
    {
        if (writeCheckpoint(es))
            fail("Write checkpoint failed\n");
        boinc_checkpoint_completed();
    }

    boinc_fraction_done(progress(es, ia, total_calc_probs));
}

#elif MILKYWAY_IPHONE_APP

static inline void doBoincCheckpoint(const EvaluationState* es,
                                     const IntegralArea* ia,
                                     real total_calc_probs)
{
    static time_t lastCheckpoint = 0;
    static const time_t checkpointPeriod = 60;
    time_t now;

    if ((now = time(NULL)) - lastCheckpoint > checkpointPeriod)
    {
        lastCheckpoint = now;
        if (writeCheckpoint(es))
            fail("Write checkpoint failed\n");
    }

    _milkywaySeparationGlobalProgress = progress(es, ia, total_calc_probs);
}

#else /* Plain */

#define doBoincCheckpoint(es, ia, total_calc_probs)

#endif /* BOINC_APPLICATION */

HOT
inline LBTrig lb_trig(LB lb)
{
    LBTrig lbt;
    real bCos;

    mw_sincos(d2r(LB_L(lb)), &lbt.lSinBCos, &lbt.lCosBCos);
    mw_sincos(d2r(LB_B(lb)), &lbt.bSin, &bCos);

    lbt.lCosBCos *= bCos;
    lbt.lSinBCos *= bCos;

    return lbt;
}

static inline mwvector lbr2xyz_2(const AstronomyParameters* ap,
                                 const real rPoint,
                                 const LBTrig lbt)
{
    mwvector xyz;

    // This mad for some reason increases GPR usage by 1 pushing into next level of unhappy
    xyz.x = mw_mad(rPoint, LCOS_BCOS(lbt), ap->m_sun_r0);
    xyz.y = rPoint * LSIN_BCOS(lbt);
    xyz.z = rPoint * BSIN(lbt);

    return xyz;
}

<<<<<<< HEAD
static inline real streamIncrement(const StreamConstants* sc, mwvector xyz)
{
    real xyz_norm, dotted;
    mwvector xyzs;

    xyzs = mw_subv(xyz, sc->c);
    dotted = mw_dotv(sc->a, xyzs);
    mw_incsubv_s(xyzs, sc->a, dotted);

    xyz_norm = mw_sqrv(xyzs);

    return mw_exp(-xyz_norm * sc->sigma_sq2_inv);
}

HOT
static inline void streamSums(real* st_probs,
                              const StreamConstants* sc,
                              const mwvector xyz,
                              const real qw_r3_N,
                              const unsigned int nstreams)
{
    unsigned int i;

    for (i = 0; i < nstreams; ++i)
        st_probs[i] += qw_r3_N * streamIncrement(&sc[i], xyz);
}

HOT
static inline real h_prob_fast(const AstronomyParameters* ap, real qw_r3_N, real rg)
{
    const real rs = rg + ap->r0;
    return qw_r3_N / (rg * cube(rs));
}

HOT
static inline real h_prob_slow(const AstronomyParameters* ap, real qw_r3_N, real rg)
{
    const real rs = rg + ap->r0;
    return qw_r3_N / (mw_powr(rg, ap->alpha) * mw_powr(rs, ap->alpha_delta3));
}

HOT
static inline real rg_calc(const AstronomyParameters* ap, const mwvector xyz)
{
    /* sqrt(x^2 + y^2 + q_inv_sqr * z^2) */

    real tmp;

    tmp = sqr(X(xyz));
    tmp = mw_mad(Y(xyz), Y(xyz), tmp);               /* x^2 + y^2 */
    tmp = mw_mad(ap->q_inv_sqr, sqr(Z(xyz)), tmp);   /* (q_invsqr * z^2) + (x^2 + y^2) */

    return mw_sqrt(tmp);
}

ALWAYS_INLINE OLD_GCC_EXTERNINLINE
inline void zero_st_probs(real* st_probs, const unsigned int nstream)
{
    unsigned int i;

    for (i = 0; i < nstream; ++i)
        st_probs[i] = 0.0;
}

ALWAYS_INLINE OLD_GCC_EXTERNINLINE
inline void sum_probs(Kahan* probs,
                      const real* st_probs,
                      const real V_reff_xr_rp3,
                      const unsigned int nstream)
{
    unsigned int i;

    for (i = 0; i < nstream; ++i)
        KAHAN_ADD(probs[i], V_reff_xr_rp3 * st_probs[i]);
}

ALWAYS_INLINE OLD_GCC_EXTERNINLINE
inline void mult_probs(real* st_probs, const real V_reff_xr_rp3, const unsigned int n_stream)
{
    unsigned int i;

    for (i = 0; i < n_stream; ++i)
        st_probs[i] *= V_reff_xr_rp3;
}

static inline real aux_prob(const AstronomyParameters* ap,
                            const real qw_r3_N,
                            const real r_in_mag)
{
    return qw_r3_N * (ap->bg_a * sqr(r_in_mag) + ap->bg_b * r_in_mag + ap->bg_c);
}


HOT
static inline real bg_probability_fast_hprob(const AstronomyParameters* ap,
                                             const StreamConstants* sc,
                                             const RPoints* r_pts,
                                             const real* sg_dx,
                                             const LBTrig lbt,
                                             const real gPrime,
                                             real* streamTmps)
{
    unsigned int i;
    real h_prob, g, rg;
    mwvector xyz;
    real bg_prob = 0.0;
    unsigned int convolve = ap->convolve;
    int aux_bg_profile = ap->aux_bg_profile;

    zero_st_probs(streamTmps, ap->number_streams);
    for (i = 0; i < convolve; ++i)
    {
        xyz = lbr2xyz_2(ap, r_pts[i].r_point, lbt);
        rg = rg_calc(ap, xyz);

        h_prob = h_prob_fast(ap, r_pts[i].qw_r3_N, rg);

        /* Add a quadratic term in g to the the Hernquist profile */
        if (aux_bg_profile)
        {
            g = gPrime + sg_dx[i];
            h_prob += aux_prob(ap, r_pts[i].qw_r3_N, g);
        }

        bg_prob += h_prob;
        streamSums(streamTmps, sc, xyz, r_pts[i].qw_r3_N, ap->number_streams);
    }

    return bg_prob;
}

HOT
static inline real bg_probability_slow_hprob(const AstronomyParameters* ap,
                                             const StreamConstants* sc,
                                             const RPoints* r_pts,
                                             const real* sg_dx,
                                             const LBTrig lbt,
                                             const real gPrime,
                                             real* streamTmps)
{
    unsigned int i;
    real rg, g;
    mwvector xyz;
    real bg_prob = 0.0;
    unsigned int convolve = ap->convolve;
    int aux_bg_profile = ap->aux_bg_profile;

    zero_st_probs(streamTmps, ap->number_streams);

    for (i = 0; i < convolve; ++i)
    {
        xyz = lbr2xyz_2(ap, r_pts[i].r_point, lbt);

        rg = rg_calc(ap, xyz);

        bg_prob += h_prob_slow(ap, r_pts[i].qw_r3_N, rg);
        if (aux_bg_profile)
        {
            g = gPrime + sg_dx[i];
            bg_prob += aux_prob(ap, r_pts[i].qw_r3_N, g);
        }

        streamSums(streamTmps, sc, xyz, r_pts[i].qw_r3_N, ap->number_streams);
    }

    return bg_prob;
}

HOT ALWAYS_INLINE
inline void bg_probability(const AstronomyParameters* ap,
                           const StreamConstants* sc,
                           const RPoints* r_pts,
                           const real* sg_dx,
                           const real gPrime,
                           const LBTrig lbt, /* integral point */
                           EvaluationState* es)
{
    if (ap->fast_h_prob)
        es->bgTmp = bg_probability_fast_hprob(ap, sc, r_pts, sg_dx, lbt, gPrime, es->streamTmps);
    else
        es->bgTmp = bg_probability_slow_hprob(ap, sc, r_pts, sg_dx, lbt, gPrime, es->streamTmps);
}

=======
>>>>>>> 43b11048
HOT
static inline void sumProbs(EvaluationState* es)
{
    unsigned int i;

    KAHAN_ADD(es->bgSum, es->bgTmp);
    for (i = 0; i < es->numberStreams; ++i)
        KAHAN_ADD(es->streamSums[i], es->streamTmps[i]);
}


HOT
static inline void r_sum(const AstronomyParameters* ap,
                         const StreamConstants* sc,
                         const real* RESTRICT sg_dx,
                         const real* RESTRICT rPoints,
                         const real* RESTRICT qw_r3_N,
                         LBTrig lbt,
                         real id,
                         EvaluationState* es,
                         const RConsts* rc,
                         unsigned int r_steps)
{
    unsigned int r_step;
    real reff_xr_rp3;

    for (r_step = 0; r_step < r_steps; ++r_step)
    {
        reff_xr_rp3 = id * rc[r_step].irv_reff_xr_rp3;
        es->bgTmp = probabilityFunc(ap,
                                    sc,
                                    sg_dx,
                                    &rPoints[r_step * ap->convolve],
                                    &qw_r3_N[r_step * ap->convolve],
                                    lbt,
                                    rc[r_step].gPrime,
                                    reff_xr_rp3,
                                    es->streamTmps);
        sumProbs(es);
    }
}

HOT
inline LBTrig lb_trig(LB lb)
{
    LBTrig lbt;
    real bCos;

    mw_sincos(d2r(LB_L(lb)), &lbt.lSinBCos, &lbt.lCosBCos);
    mw_sincos(d2r(LB_B(lb)), &lbt.bSin, &bCos);

    lbt.lCosBCos *= bCos;
    lbt.lSinBCos *= bCos;

    return lbt;
}

HOT
static inline void mu_sum(const AstronomyParameters* ap,
                          const IntegralArea* ia,
                          const StreamConstants* sc,
                          const RConsts* rc,
                          const real* RESTRICT sg_dx,
                          const real* RESTRICT rPoints,
                          const real* RESTRICT qw_r3_N,
                          const NuId nuid,
                          EvaluationState* es)
{
    real mu;
    LB lb;
    LBTrig lbt;

    const real mu_step_size = ia->mu_step_size;
    const real mu_min = ia->mu_min;

    for (; es->mu_step < ia->mu_steps; es->mu_step++)
    {
        doBoincCheckpoint(es, ia, ap->total_calc_probs);

        mu = mu_min + (((real) es->mu_step + 0.5) * mu_step_size);

        lb = gc2lb(ap->wedge, mu, nuid.nu); /* integral point */
        lbt = lb_trig(lb);

        r_sum(ap, sc, sg_dx, rPoints, qw_r3_N, lbt, nuid.id, es, rc, ia->r_steps);
    }

    es->mu_step = 0;
}

static void nuSum(const AstronomyParameters* ap,
                  const IntegralArea* ia,
                  const StreamConstants* sc,
                  const RConsts* rc,
                  const real* RESTRICT sg_dx,
                  const real* RESTRICT rPoints,
                  const real* RESTRICT qw_r3_N,
                  EvaluationState* es)
{
    NuId nuid;

    for ( ; es->nu_step < ia->nu_steps; es->nu_step++)
    {
        nuid = calcNuStep(ia, es->nu_step);

        mu_sum(ap, ia, sc, rc, sg_dx, rPoints, qw_r3_N, nuid, es);
    }

    es->nu_step = 0;
}

void separationIntegralApplyCorrection(EvaluationState* es)
{
    unsigned int i;

    es->cut->bgIntegral = es->bgSum.sum + es->bgSum.correction;
    for (i  = 0; i < es->numberStreams; ++i)
        es->cut->streamIntegrals[i] = es->streamSums[i].sum + es->streamSums[i].correction;
}


/* returns background integral */
int integrate(const AstronomyParameters* ap,
              const IntegralArea* ia,
              const StreamConstants* sc,
              const StreamGauss sg,
              EvaluationState* es,
              const CLRequest* clr)
{
    RConsts* rc;
    real* RESTRICT rPoints;
    real* RESTRICT qw_r3_N;

    if (ap->q == 0.0)
    {
        /* if q is 0, there is no probability */
        /* Short circuit the entire integral rather than add up -1 many times. */
        warn("q is 0.0\n");
        es->cut->bgIntegral = -1.0 * ia->nu_steps * ia->mu_steps * ia->r_steps;
        return 1;
    }

    rPoints = mwMallocA(sizeof(real) * ia->r_steps * ap->convolve);
    qw_r3_N = mwMallocA(sizeof(real) * ia->r_steps * ap->convolve);
    rc = initRPoints(ap, ia, sg, rPoints, qw_r3_N);

    nuSum(ap, ia, sc, rc, sg.dx, rPoints, qw_r3_N, es);
    separationIntegralApplyCorrection(es);

    mwFreeA(rc);
    mwFreeA(rPoints);
    mwFreeA(qw_r3_N);

  #ifdef MILKYWAY_IPHONE_APP
    _milkywaySeparationGlobalProgress = 1.0;
  #endif

    return 0;
}

<|MERGE_RESOLUTION|>--- conflicted
+++ resolved
@@ -31,8 +31,6 @@
 
 #include <time.h>
 
-<<<<<<< HEAD
-=======
 /* Marshaling into split r_points and qw_r3_N which helps with vectorization */
 static RConsts* initRPoints(const AstronomyParameters* ap,
                             const IntegralArea* ia,
@@ -61,7 +59,6 @@
 }
 
 
->>>>>>> 43b11048
 #ifdef MILKYWAY_IPHONE_APP
 double _milkywaySeparationGlobalProgress = 0.0;
 #endif
@@ -122,221 +119,6 @@
 
 #endif /* BOINC_APPLICATION */
 
-HOT
-inline LBTrig lb_trig(LB lb)
-{
-    LBTrig lbt;
-    real bCos;
-
-    mw_sincos(d2r(LB_L(lb)), &lbt.lSinBCos, &lbt.lCosBCos);
-    mw_sincos(d2r(LB_B(lb)), &lbt.bSin, &bCos);
-
-    lbt.lCosBCos *= bCos;
-    lbt.lSinBCos *= bCos;
-
-    return lbt;
-}
-
-static inline mwvector lbr2xyz_2(const AstronomyParameters* ap,
-                                 const real rPoint,
-                                 const LBTrig lbt)
-{
-    mwvector xyz;
-
-    // This mad for some reason increases GPR usage by 1 pushing into next level of unhappy
-    xyz.x = mw_mad(rPoint, LCOS_BCOS(lbt), ap->m_sun_r0);
-    xyz.y = rPoint * LSIN_BCOS(lbt);
-    xyz.z = rPoint * BSIN(lbt);
-
-    return xyz;
-}
-
-<<<<<<< HEAD
-static inline real streamIncrement(const StreamConstants* sc, mwvector xyz)
-{
-    real xyz_norm, dotted;
-    mwvector xyzs;
-
-    xyzs = mw_subv(xyz, sc->c);
-    dotted = mw_dotv(sc->a, xyzs);
-    mw_incsubv_s(xyzs, sc->a, dotted);
-
-    xyz_norm = mw_sqrv(xyzs);
-
-    return mw_exp(-xyz_norm * sc->sigma_sq2_inv);
-}
-
-HOT
-static inline void streamSums(real* st_probs,
-                              const StreamConstants* sc,
-                              const mwvector xyz,
-                              const real qw_r3_N,
-                              const unsigned int nstreams)
-{
-    unsigned int i;
-
-    for (i = 0; i < nstreams; ++i)
-        st_probs[i] += qw_r3_N * streamIncrement(&sc[i], xyz);
-}
-
-HOT
-static inline real h_prob_fast(const AstronomyParameters* ap, real qw_r3_N, real rg)
-{
-    const real rs = rg + ap->r0;
-    return qw_r3_N / (rg * cube(rs));
-}
-
-HOT
-static inline real h_prob_slow(const AstronomyParameters* ap, real qw_r3_N, real rg)
-{
-    const real rs = rg + ap->r0;
-    return qw_r3_N / (mw_powr(rg, ap->alpha) * mw_powr(rs, ap->alpha_delta3));
-}
-
-HOT
-static inline real rg_calc(const AstronomyParameters* ap, const mwvector xyz)
-{
-    /* sqrt(x^2 + y^2 + q_inv_sqr * z^2) */
-
-    real tmp;
-
-    tmp = sqr(X(xyz));
-    tmp = mw_mad(Y(xyz), Y(xyz), tmp);               /* x^2 + y^2 */
-    tmp = mw_mad(ap->q_inv_sqr, sqr(Z(xyz)), tmp);   /* (q_invsqr * z^2) + (x^2 + y^2) */
-
-    return mw_sqrt(tmp);
-}
-
-ALWAYS_INLINE OLD_GCC_EXTERNINLINE
-inline void zero_st_probs(real* st_probs, const unsigned int nstream)
-{
-    unsigned int i;
-
-    for (i = 0; i < nstream; ++i)
-        st_probs[i] = 0.0;
-}
-
-ALWAYS_INLINE OLD_GCC_EXTERNINLINE
-inline void sum_probs(Kahan* probs,
-                      const real* st_probs,
-                      const real V_reff_xr_rp3,
-                      const unsigned int nstream)
-{
-    unsigned int i;
-
-    for (i = 0; i < nstream; ++i)
-        KAHAN_ADD(probs[i], V_reff_xr_rp3 * st_probs[i]);
-}
-
-ALWAYS_INLINE OLD_GCC_EXTERNINLINE
-inline void mult_probs(real* st_probs, const real V_reff_xr_rp3, const unsigned int n_stream)
-{
-    unsigned int i;
-
-    for (i = 0; i < n_stream; ++i)
-        st_probs[i] *= V_reff_xr_rp3;
-}
-
-static inline real aux_prob(const AstronomyParameters* ap,
-                            const real qw_r3_N,
-                            const real r_in_mag)
-{
-    return qw_r3_N * (ap->bg_a * sqr(r_in_mag) + ap->bg_b * r_in_mag + ap->bg_c);
-}
-
-
-HOT
-static inline real bg_probability_fast_hprob(const AstronomyParameters* ap,
-                                             const StreamConstants* sc,
-                                             const RPoints* r_pts,
-                                             const real* sg_dx,
-                                             const LBTrig lbt,
-                                             const real gPrime,
-                                             real* streamTmps)
-{
-    unsigned int i;
-    real h_prob, g, rg;
-    mwvector xyz;
-    real bg_prob = 0.0;
-    unsigned int convolve = ap->convolve;
-    int aux_bg_profile = ap->aux_bg_profile;
-
-    zero_st_probs(streamTmps, ap->number_streams);
-    for (i = 0; i < convolve; ++i)
-    {
-        xyz = lbr2xyz_2(ap, r_pts[i].r_point, lbt);
-        rg = rg_calc(ap, xyz);
-
-        h_prob = h_prob_fast(ap, r_pts[i].qw_r3_N, rg);
-
-        /* Add a quadratic term in g to the the Hernquist profile */
-        if (aux_bg_profile)
-        {
-            g = gPrime + sg_dx[i];
-            h_prob += aux_prob(ap, r_pts[i].qw_r3_N, g);
-        }
-
-        bg_prob += h_prob;
-        streamSums(streamTmps, sc, xyz, r_pts[i].qw_r3_N, ap->number_streams);
-    }
-
-    return bg_prob;
-}
-
-HOT
-static inline real bg_probability_slow_hprob(const AstronomyParameters* ap,
-                                             const StreamConstants* sc,
-                                             const RPoints* r_pts,
-                                             const real* sg_dx,
-                                             const LBTrig lbt,
-                                             const real gPrime,
-                                             real* streamTmps)
-{
-    unsigned int i;
-    real rg, g;
-    mwvector xyz;
-    real bg_prob = 0.0;
-    unsigned int convolve = ap->convolve;
-    int aux_bg_profile = ap->aux_bg_profile;
-
-    zero_st_probs(streamTmps, ap->number_streams);
-
-    for (i = 0; i < convolve; ++i)
-    {
-        xyz = lbr2xyz_2(ap, r_pts[i].r_point, lbt);
-
-        rg = rg_calc(ap, xyz);
-
-        bg_prob += h_prob_slow(ap, r_pts[i].qw_r3_N, rg);
-        if (aux_bg_profile)
-        {
-            g = gPrime + sg_dx[i];
-            bg_prob += aux_prob(ap, r_pts[i].qw_r3_N, g);
-        }
-
-        streamSums(streamTmps, sc, xyz, r_pts[i].qw_r3_N, ap->number_streams);
-    }
-
-    return bg_prob;
-}
-
-HOT ALWAYS_INLINE
-inline void bg_probability(const AstronomyParameters* ap,
-                           const StreamConstants* sc,
-                           const RPoints* r_pts,
-                           const real* sg_dx,
-                           const real gPrime,
-                           const LBTrig lbt, /* integral point */
-                           EvaluationState* es)
-{
-    if (ap->fast_h_prob)
-        es->bgTmp = bg_probability_fast_hprob(ap, sc, r_pts, sg_dx, lbt, gPrime, es->streamTmps);
-    else
-        es->bgTmp = bg_probability_slow_hprob(ap, sc, r_pts, sg_dx, lbt, gPrime, es->streamTmps);
-}
-
-=======
->>>>>>> 43b11048
 HOT
 static inline void sumProbs(EvaluationState* es)
 {
@@ -496,4 +278,3 @@
 
     return 0;
 }
-
