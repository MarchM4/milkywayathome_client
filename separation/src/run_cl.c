--- conflicted
+++ resolved
@@ -72,15 +72,9 @@
     cl_int err;
 
     err = clEnqueueNDRangeKernel(ci->queue,
-<<<<<<< HEAD
                                  _separationKernel,
-                                 2,
-                                 offset, global, useDefault ? NULL : local,
-=======
-                                 ci->kern,
                                  1,
                                  offset, global, local,
->>>>>>> 9a060a9a
                                  0, NULL, NULL);
     if (err != CL_SUCCESS)
     {
@@ -118,18 +112,14 @@
     NuId nuid;
 
     nuid = calcNuStep(ia, nu_step);
-<<<<<<< HEAD
-    err = clSetKernelArg(_separationKernel, 10, sizeof(real), &nuid.id);
-=======
-    err = clSetKernelArg(ci->kern, 13, sizeof(real), &nuid.id);
+    err = clSetKernelArg(_separationKernel, 13, sizeof(real), &nuid.id);
     if (err != CL_SUCCESS)
     {
         mwCLWarn("Error setting nu_id argument for step %u", err, nu_step);
         return err;
     }
 
-    err = clSetKernelArg(ci->kern, 14, sizeof(cl_uint), &nu_step);
->>>>>>> 9a060a9a
+    err = clSetKernelArg(_separationKernel, 14, sizeof(cl_uint), &nu_step);
     if (err != CL_SUCCESS)
     {
         mwCLWarn("Error setting nu_id argument for step %u", err, nu_step);
