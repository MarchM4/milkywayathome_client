--- conflicted
+++ resolved
@@ -34,9 +34,6 @@
   #define CL_DEVICE_WARP_SIZE_NV 0x4003
 #endif
 
-<<<<<<< HEAD
-=======
-
 typedef struct
 {
     const char* name;
@@ -135,10 +132,10 @@
     flopsFloat = 2 * (di->maxCompUnits * vliw * 16) * (cl_ulong) di->clockFreq * 1000000;
     flopsDouble = flopsFloat / doubleFrac;
 
-    warn("Estimated AMD GPU (VLIW%d) GFLOP/s: %.0f SP GFLOP/s, %.0f DP FLOP/s\n",
-         vliw,
-         1.0e-9 * (cl_double) flopsFloat,
-         1.0e-9 * (cl_double) flopsDouble);
+    mw_printf("Estimated AMD GPU (VLIW%d) GFLOP/s: %.0f SP GFLOP/s, %.0f DP FLOP/s\n",
+              vliw,
+              1.0e-9 * (cl_double) flopsFloat,
+              1.0e-9 * (cl_double) flopsDouble);
 
     flops = useDouble ? flopsDouble : flopsFloat;
 
@@ -150,7 +147,7 @@
      */
     if (gflops <= 100.0)
     {
-        warn("Warning: Bizarrely low flops (%.0f). Defaulting to %.0f\n", gflops, 100.0);
+        mw_printf("Warning: Bizarrely low flops (%.0f). Defaulting to %.0f\n", gflops, 100.0);
         gflops = 100.0;
     }
 
@@ -238,8 +235,8 @@
     flopsFloat = 2 * numCUDACores * (cl_ulong) di->clockFreq * 1000000;
     flopsDouble = flopsFloat / doubleRat;
 
-    warn("Estimated Nvidia GPU GFLOP/s: %.0f SP GFLOP/s, %.0f DP FLOP/s\n",
-         1.0e-9 * (cl_double) flopsFloat, 1.0e-9 * (cl_double) flopsDouble);
+    mw_printf("Estimated Nvidia GPU GFLOP/s: %.0f SP GFLOP/s, %.0f DP FLOP/s\n",
+              1.0e-9 * (cl_double) flopsFloat, 1.0e-9 * (cl_double) flopsDouble);
 
     flops = useDouble ? flopsDouble : flopsFloat;
     gflops = 1.0e-9 * (cl_double) flops;
@@ -247,7 +244,7 @@
 
     if (gflops <= 50.0)
     {
-        warn("Warning: Bizarrely low flops (%.0f). Defaulting to %.0f\n", gflops, 50.0);
+        mw_printf("Warning: Bizarrely low flops (%.0f). Defaulting to %.0f\n", gflops, 50.0);
         gflops = 50.0;
     }
 
@@ -285,19 +282,18 @@
         }
         else
         {
-            warn("Unhandled GPU vendor '%s' (0x%x)\n", di->vendor, di->vendorID);
+            mw_printf("Unhandled GPU vendor '%s' (0x%x)\n", di->vendor, di->vendorID);
             gflops = 100.0;
         }
     }
     else
     {
-        warn("Missing flops estimate for device type %s\n", showCLDeviceType(di->devType));
+        mw_printf("Missing flops estimate for device type %s\n", showCLDeviceType(di->devType));
         return 1.0;
     }
 
     return gflops;
 }
->>>>>>> 9a060a9a
 
 /* Read the double supported extensions; i.e. AMD's subset or the actual Khronos one. */
 MWDoubleExts mwGetDoubleExts(const char* exts)
@@ -359,7 +355,6 @@
 
     di->computeCapabilityMajor = di->computeCapabilityMinor = 0;
     di->warpSize = 0;
-<<<<<<< HEAD
     if (err == CL_SUCCESS)
     {
         if (strstr(di->exts, "cl_nv_device_attribute_query") != NULL)
@@ -392,9 +387,6 @@
         }
     }
 
-    /* TODO: Check for Tesla or similar */
-    di->nonOutput = (di->devType != CL_DEVICE_TYPE_GPU);
-=======
     /* TODO: Correct way to test for Tesla type things?
        Is there a way we can find if a GPU is connected to a display in general?
      */
@@ -429,12 +421,11 @@
 
     if (di->warpSize == 0)
     {
-        warn("Unknown device type, using warp size = 1\n");
+        mw_printf("Unknown device type, using warp size = 1\n");
         di->warpSize = 1;
     }
->>>>>>> 9a060a9a
-
-    if (err)
+
+    if (err != CL_SUCCESS)
     {
         mwCLWarn("Error getting device information", err);
     }
@@ -446,123 +437,9 @@
     return err;
 }
 
-<<<<<<< HEAD
-/* True if devices compute capability >= requested version */
-cl_bool minComputeCapabilityCheck(const DevInfo* di, cl_uint major, cl_uint minor)
-{
-    return     di->computeCapabilityMajor > major
-           || (di->computeCapabilityMajor == major
-                && di->computeCapabilityMinor >= minor);
-}
-
-/* Exact check on compute capability version */
-cl_bool computeCapabilityIs(const DevInfo* di, cl_uint major, cl_uint minor)
-{
-    return di->computeCapabilityMajor == major && di->computeCapabilityMinor == minor;
-}
-
-/* Different on different Nvidia architectures.
-   Uses numbers from appendix of Nvidia OpenCL programming guide. */
-cl_uint cudaCoresPerComputeUnit(const DevInfo* di)
-{
-    if (minComputeCapabilityCheck(di, 2, 0))
-        return 32;
-
-    return 8;     /* 1.x is 8 */
-}
-
-size_t mwFindGroupSize(const DevInfo* di)
-{
-    return di->devType == CL_DEVICE_TYPE_CPU ? 1 : 64;
-}
-
-cl_uint mwFindGroupsPerCU(const DevInfo* di)
-{
-    if (di->devType == CL_DEVICE_TYPE_CPU)
-        return 1;
-
-    if (di->vendorID == MW_NVIDIA)
-        return cudaCoresPerComputeUnit(di);
-
-    return 1; /* TODO: ATI, etc. */
-}
-
-cl_uint mwBlockSize(const DevInfo* di)
-{
-    cl_uint groupSize, groupsPerCU, threadsPerCU;
-
-    groupSize   = mwFindGroupSize(di);
-    groupsPerCU = mwFindGroupsPerCU(di);
-    threadsPerCU = groupSize * groupsPerCU;
-
-    return threadsPerCU * di->maxCompUnits;
-}
-
-
-/* approximate ratio of float : double flops */
-cl_uint cudaEstimateDoubleFrac(const DevInfo* di)
-{
-    /* FIXME: This is smaller for Teslas */
-    return 8;
-}
-
-cl_double cudaEstimateGFLOPs(const DevInfo* di)
-{
-    cl_uint corePerCU;
-    cl_uint numCUDACores;
-    cl_double freq, gflops;
-    cl_double flopsFloat, flopsDouble, flops;
-    cl_double flopsFactor;
-    cl_uint doubleRat;
-
-    corePerCU = cudaCoresPerComputeUnit(di);
-    numCUDACores = di->maxCompUnits * corePerCU;
-    freq = (cl_double) di->clockFreq * 1.0e6;
-
-    flopsFactor = 2;
-    doubleRat = cudaEstimateDoubleFrac(di);
-
-    flopsFloat = flopsFactor * numCUDACores * freq;
-    flopsDouble = flopsFactor * numCUDACores * freq / doubleRat;
-
-    flops = DOUBLEPREC ? flopsDouble : flopsFloat;
-    gflops = flops * 1.0e-9;
-
-    flopsFloat *= 1.0e-9;  /* FLOPS -> GFLOPS */
-    flopsDouble *= 1.0e-9;
-
-    mw_printf("Estimated Nvidia device GFLOP/s: %.0f SP GFLOP/s, %.0f DP FLOP/s\n",
-              flopsFloat, flopsDouble);
-
-    return floor(gflops);
-}
-
-cl_double referenceGFLOPsGTX480(cl_bool doubleprec)
-{
-    return doubleprec ? 168.0 : 1350.0;
-}
-
-cl_double referenceGFLOPsGTX285(cl_bool doubleprec)
-{
-    return doubleprec ? 88.5 : 708.0;
-}
-
-cl_double referenceGFLOPsRadeon5870(cl_bool doubleprec)
-{
-    return doubleprec ? 544.0 : 2720.0;
-}
-=======
->>>>>>> 9a060a9a
-
-cl_bool hasNvidiaCompilerFlags(const DevInfo* di)
-{
-    return strstr(di->exts, "cl_nv_compiler_options") != NULL;
-}
-
 void mwPrintDevInfo(const DevInfo* di)
 {
-<<<<<<< HEAD
-    mw_printf("Device %s (%s:0x%x) (%s)\n"
+    mw_printf("Device '%s' (%s:0x%x) (%s)\n"
               "Driver version:      %s\n"
               "Version:             %s\n"
               "Compute capability:  %u.%u\n"
@@ -588,8 +465,10 @@
               "Min type align size: %u\n"
               "Timer resolution:    "ZU" ns\n"
               "Warp size:           %u\n"
+              "VLIW:                %u\n"
               "Double extension:    %s\n"
-              "Extensions:          %s\n" ,
+              "Double fraction:     1/%u\n"
+              "Extensions:          %s\n",
               di->devName,
               di->vendor,
               di->vendorID,
@@ -620,74 +499,10 @@
               di->minAlignSize,
               di->timerRes,
               di->warpSize,
+              di->vliw,
               showMWDoubleExts(di->doubleExts),
+              di->doubleFrac,
               di->exts
-=======
-    warn("Device '%s' (%s:0x%x) (%s)\n"
-         "Driver version:      %s\n"
-         "Version:             %s\n"
-         "Compute capability:  %u.%u\n"
-         "Little endian:       %s\n"
-         "Error correction:    %s\n"
-         "Image support:       %s\n"
-         "Address bits:        %u\n"
-         "Max compute units:   %u\n"
-         "Clock frequency:     %u Mhz\n"
-         "Global mem size:     "LLU"\n"
-         "Max mem alloc:       "LLU"\n"
-         "Global mem cache:    "LLU"\n"
-         "Cacheline size:      %u\n"
-         "Local mem type:      %s\n"
-         "Local mem size:      "LLU"\n"
-         "Max const args:      %u\n"
-         "Max const buf size:  "LLU"\n"
-         "Max parameter size:  "ZU"\n"
-         "Max work group size: "ZU"\n"
-         "Max work item dim:   %u\n"
-         "Max work item sizes: { "ZU", "ZU", "ZU" }\n"
-         "Mem base addr align: %u\n"
-         "Min type align size: %u\n"
-         "Timer resolution:    "ZU" ns\n"
-         "Warp size:           %u\n"
-         "VLIW:                %u\n"
-         "Double extension:    %s\n"
-         "Double fraction:     1/%u\n"
-         "Extensions:          %s\n",
-         di->devName,
-         di->vendor,
-         di->vendorID,
-         showCLDeviceType(di->devType),
-         di->driver,
-         di->version,
-         di->computeCapabilityMajor, di->computeCapabilityMinor,
-         showCLBool(di->littleEndian),
-         showCLBool(di->errCorrect),
-         showCLBool(di->imgSupport),
-         di->addrBits,
-         di->maxCompUnits,
-         di->clockFreq,
-         di->memSize,
-         di->maxMemAlloc,
-         di->gMemCache,
-         di->cachelineSize,
-         //di->showBool(unifiedMem),
-         showCLDeviceLocalMemType(di->localMemType),
-         di->localMemSize,
-         di->maxConstArgs,
-         di->maxConstBufSize,
-         di->maxParamSize,
-         di->maxWorkGroupSize,
-         di->maxWorkItemDim,
-         di->maxWorkItemSizes[0], di->maxWorkItemSizes[1], di->maxWorkItemSizes[2],
-         di->memBaseAddrAlign,
-         di->minAlignSize,
-         di->timerRes,
-         di->warpSize,
-         di->vliw,
-         showMWDoubleExts(di->doubleExts),
-         di->doubleFrac,
-         di->exts
->>>>>>> 9a060a9a
         );
 }
 
