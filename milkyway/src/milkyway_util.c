/*
 *  Copyright (c) 2010-2011 Matthew Arsenault
 *  Copyright (c) 2010-2011 Rensselaer Polytechnic Institute
 *
 *  This file is part of Milkway@Home.
 *
 *  Milkway@Home is free software: you may copy, redistribute and/or modify it
 *  under the terms of the GNU General Public License as published by the
 *  Free Software Foundation, either version 3 of the License, or (at your
 *  option) any later version.
 *
 *  This file is distributed in the hope that it will be useful, but
 *  WITHOUT ANY WARRANTY; without even the implied warranty of
 *  MERCHANTABILITY or FITNESS FOR A PARTICULAR PURPOSE.  See the GNU
 *  General Public License for more details.
 *
 *  You should have received a copy of the GNU General Public License
 *  along with this program.  If not, see <http://www.gnu.org/licenses/>.
 */

#include "milkyway_util.h"
#include "milkyway_boinc_util.h"

#if HAVE_SYS_WAIT_H
  #include <sys/wait.h>
#endif

#if HAVE_SYS_RESOURCE_H
  #include <sys/resource.h>
#endif

#if HAVE_WINDOWS_H
  #include <windows.h>
#endif /* _WIN32 */

#if HAVE_FLOAT_H
  #include <float.h>
#endif

#if HAVE_SIGNAL_H
  #include <signal.h>
#endif

#include <time.h>
#include <errno.h>
#include <stdarg.h>

#ifdef __SSE__
  #include <xmmintrin.h>
#endif /* __SSE__ */

#if HAVE_MACH_ABSOLUTE_TIME
  #include <mach/mach.h>
  #include <mach/mach_time.h>
#endif


#if MW_IS_X86
  #if HAVE_FPU_CONTROL_H
    #include <fpu_control.h>
  #endif
  #ifndef _FPU_SETCW
    #define _FPU_SETCW(cw) __asm__ ("fldcw %0" : : "m" (*&cw))
  #endif
  #ifndef _FPU_GETCW
    #define _FPU_GETCW(cw) __asm__ ("fnstcw %0" : "=m" (*&cw))
  #endif

  #ifndef _FPU_EXTENDED
    #define _FPU_EXTENDED 0x300
  #endif
  #ifndef _FPU_DOUBLE
    #define _FPU_DOUBLE 0x200
  #endif
  #if defined(__FreeBSD__) && !defined(_FPU_DEFAULT)
    #include <machine/fpu.h>
    #define _FPU_DEFAULT __INITIAL_FPUCW__
  #endif
#endif /* MW_IS_X86 */


static char* fcloseVerbose(FILE* f, const char* name, const char* err)
{
    if (fclose(f))
    {
        mwPerror("Error closing file '%s' while %s", name, err);
    }

    return NULL;
}

char* mwFreadFileWithSize(FILE* f, const char* filename, size_t* sizeOut)
{
    long fsize;
    size_t readSize;
    char* buf;

    if (!f)
    {
        return NULL;
    }

     /* Find size of file */
    if (fseek(f, 0, SEEK_END) == -1)
    {
        return fcloseVerbose(f, filename, "seeking file end");
    }

    fsize = ftell(f);
    if (fsize == -1)
    {
        return fcloseVerbose(f, filename, "getting file size");
    }

    fseek(f, 0, SEEK_SET);

    buf = (char*) malloc((fsize + 1) * sizeof(char));
    if (!buf)
    {
        return fcloseVerbose(f, filename, "closing read file");
    }

    buf[fsize] = '\0';

    readSize = fread(buf, sizeof(char), fsize, f);
    if (readSize != (size_t) fsize)
    {
        mwPerror("Failed to read file '%s': Expected to read %ld, but got "ZU,
                 filename, fsize, readSize);
        free(buf);
        buf = NULL;
    }

    fcloseVerbose(f, filename, "closing read file");

    if (sizeOut)
        *sizeOut = readSize;

    return buf;
}

char* mwFreadFile(FILE* f, const char* filename)
{
    return mwFreadFileWithSize(f, filename, NULL);
}

char* mwReadFileWithSize(const char* filename, size_t* sizeOut)
{
    return mwFreadFileWithSize(mw_fopen(filename, "rb"), filename, sizeOut);
}

char* mwReadFile(const char* filename)
{
    return mwFreadFileWithSize(mw_fopen(filename, "rb"), filename, NULL);
}


int mwWriteFile(const char* filename, const char* str)
{
    FILE* f;
    int rc;

    if (!str || !filename)
    {
        return 1;
    }

    f = mw_fopen(filename, "wb");
    if (!f)
    {
        mwPerror("Writing file '%s'", filename);
        return 1;
    }

    rc = fputs(str, f);
    if (rc == EOF)
    {
        mwPerror("Error writing file '%s'", filename);
    }

    fcloseVerbose(f, filename, "Closing write file");
    return rc;
}

size_t mwCountLinesInFile(FILE* f)
{
    int c;
    size_t lineCount = 0;

    while ((c = fgetc(f)) != EOF)
    {
        if (c == '\n')
        {
            ++lineCount;
        }
    }

    if (!feof(f))
    {
        mwPerror("Error counting file lines");
        return 0;
    }

    if (fseek(f, 0L, SEEK_SET) < 0)
    {
        mwPerror("Error seeking file for counting");
        return 0;
    }

    return lineCount;
}

#if defined(__SSE__) && DISABLE_DENORMALS

int mwDisableDenormalsSSE(void)
{
    int oldMXCSR = _mm_getcsr();
    int newMXCSR = oldMXCSR | 0x8040;
    _mm_setcsr(newMXCSR);

    mw_printf("Disabled denormals\n");
    return oldMXCSR;
}

#endif /* defined(__SSE__) && DISABLE_DENORMALS */


/* From the extra parameters, read them as doubles */
real* mwReadRestArgs(const char** rest, unsigned int n)
{
    unsigned int i;
    real* parameters = NULL;

    if (!rest)
        return NULL;

    parameters = (real*) mwMalloc(n * sizeof(real));

    errno = 0;
    for (i = 0; i < n; ++i)
    {
        parameters[i] = (real) strtod(rest[i], NULL);
        if (errno)
        {
            mwPerror("Error parsing command line fit parameters at '%s'", rest[i]);
            free(parameters);
            return NULL;
        }
    }

    return parameters;
}

/* Take subset of argv not used by the application to forward on to the Lua scripts.
   Need to free return value.
 */
const char** mwGetForwardedArguments(const char** args, unsigned int* nForwardedArgs)
{
    unsigned int i, argCount = 0;
    const char** forwardedArgs;

    if (!args)
    {
        *nForwardedArgs = 0;
        return NULL;
    }

    while (args[++argCount]);  /* Count number of parameters */

    forwardedArgs = (const char**) mwMalloc(sizeof(const char*) * argCount);

    for (i = 0; i < argCount; ++i)
    {
        forwardedArgs[i] = args[i];
    }

    *nForwardedArgs = argCount;

    return forwardedArgs;
}

void mwLocalTime(char* buf, size_t bufSize)
{
    time_t x = time(NULL);
    struct tm* tm = localtime(&x);
    if (!strftime(buf, bufSize - 1, "%H:%M:%S", tm))
        buf[0] = '\0';
}

void mwLocalTimeFull(char* buf, size_t bufSize)
{
    time_t x = time(NULL);
    struct tm* tm = localtime(&x);
    if (!strftime(buf, bufSize - 1, "%c", tm))
        buf[0] = '\0';
}

/* Returns < 0 on error, otherwise bitwise or'd val flags from arguments encountered.
   We want to be able to some behaviour without the flag, but simply using some default value for the flag is undesirable.
*/
int mwReadArguments(poptContext context)
{
    int o;
    int rc = 0;

    while ((o = poptGetNextOpt(context)) >= 0)
    {
         rc |= o;
    }

    if (o < -1)
    {
        mw_printf("Argument parsing error: %s: %s\n",
                  poptBadOption(context, 0),
                  poptStrerror(o));
        return -1;
    }

    return rc;
}


/* This is a really stupid workaround: The server sends double
 * arguments. Some of them happen to be negative numbers. Since BOINC
 * is stupid and appends extra arguments, e.g. --nthreads 4 or
 * --device 0 for multithreaded or GPU applications to the command
 * line instead of prepending like it should do (also user arguments
 * in app_info.xml), you can't use POPT_CONTEXT_POSIXMEHARDER. Popt
 * tries to interpret negative numbers as options when not using
 * POPT_CONTEXT_POSIXMEHARDER, which results in them being interpreted
 * as wrong options and then erroring.
 */
const char** mwFixArgv(int argc, const char* argv[])
{
    const char** argvCopy = NULL;
    const char** p = NULL;
    char* endP = NULL;

    int i, j;
    int np, remaining, appendedCount;
    int npCheck = 0;

    p = argv;
    while (*p && strncmp(*p, "-np", 3)) /* Find how many numbers we're expected to find */
        ++p, ++npCheck;

    if (!*p)  /* Probably not using the server arguments */
        return NULL;

    if (!*(++p)) /* Go to the actual value of np */
        return NULL;

    /* The next argument after np should be the number */
    np = strtoul(*p, &endP, 10);
    if (*endP != '\0')
    {
        mwPerror("Reading np");
        return NULL;
    }

    /* -2: -1 from argv[0], -1 from -p arg, -1 from np value */
    remaining = (argc - 3) - npCheck;  /* All remaining arguments */
    if (np > remaining || np >= argc)  /* Careful of underflow */
    {
        mw_printf("Warning: Number of parameters remaining can't match expected: -np = %d\n", np);
        return NULL;
    }

    ++p;   /* Move on to the p argument */
    if (*p && strncmp(*p, "-p", 2))
    {
        mw_printf("Didn't find expected p argument\n");
        return NULL;
    }

    if (!*(++p))  /* Should be first actual number argument */
        return NULL;

    /* FIXME: Have no dependence on np. FIXME: BOINC really, really,
     * really shouldn't ever append arguments ever (should prepend)
     * and it should be fixed. */

    argvCopy = (const char**) mwCalloc(argc, sizeof(const char*));
    i = j = 0;  /* Index into copy argv, original argv */
    argvCopy[i++] = argv[j++];
    p += np;  /* Skip the arguments */

    appendedCount = remaining - np;  /* Extras added by BOINC */
    while (*p && i <= appendedCount)
        argvCopy[i++] = *p++;

    while (i < argc && j < argc)  /* Copy the rest of the arguments into an appropriate order */
        argvCopy[i++] = argv[j++];

    return argvCopy;
}

/* Pick from unit cube. i.e. not normalized */
mwvector mwRandomUnitPoint(dsfmt_t* dsfmtState)
{
    mwvector vec;

    X(vec) = mwUnitRandom(dsfmtState);
    Y(vec) = mwUnitRandom(dsfmtState);
    Z(vec) = mwUnitRandom(dsfmtState);
    W(vec) = 0.0;

    return vec;
}

mwvector mwRandomPoint(dsfmt_t* dsfmtState, real s)
{
    mwvector v = mwRandomUnitPoint(dsfmtState);
    mw_incmulvs(v, s);
    return v;
}

/* Random direction */
mwvector mwRandomUnitVector(dsfmt_t* dsfmtState)
{
    mwvector v = mwRandomUnitPoint(dsfmtState);
    mw_normalize(v);
    return v;
}

mwvector mwRandomVector(dsfmt_t* dsfmtState, real r)
{
    mwvector v = mwRandomUnitVector(dsfmtState);
    mw_incmulvs(v, r);
    return v;
}


/* Check for a timesteps etc. which will actually finish. */
int mwCheckNormalPosNumEps(real n)
{
    return !isfinite(n) || n <= 0.0 || n <= REAL_EPSILON;
}

/* Check for positive, real numbers that can be any size */
int mwCheckNormalPosNum(real n)
{
    return !isfinite(n) || n <= 0.0;
}

/* Disable the stupid "Windows is checking for a solution to the
 * problem" boxes from showing up if this crashes */
void mwDisableErrorBoxes(void)
{
  #ifdef _WIN32

    DWORD mode, setMode;

    setMode = SEM_FAILCRITICALERRORS | SEM_NOGPFAULTERRORBOX | SEM_NOOPENFILEERRORBOX;
    mode = SetErrorMode(setMode);
    SetErrorMode(mode | setMode);
  #endif /* _WIN32 */
}


#if HAVE_SYS_RESOURCE_H

static int mwPriorityToNice(MWPriority priority)
{
    /* Setting below 0 requires root so this isn't really useful? */
    switch (priority)
    {
        case MW_PRIORITY_IDLE:
            return 19;
        case MW_PRIORITY_BELOW_NORMAL:
            return 12;
        case MW_PRIORITY_NORMAL:
            return 0;
        case MW_PRIORITY_ABOVE_NORMAL:
            return -12;
        case MW_PRIORITY_HIGH:
            return -19;
        case MW_PRIORITY_INVALID:
        default:
            mw_printf("Invalid priority: %d. Using default.\n", (int) priority);
            return mwPriorityToNice(MW_PRIORITY_DEFAULT);
    }
}

int mwSetProcessPriority(MWPriority priority)
{
    int value = mwPriorityToNice(priority);
    if (setpriority(PRIO_PROCESS, getpid(), value))
    {
        mwPerror("Setting process priority to %d", value);
        return 1;
    }

    return 0;
}

#elif defined(_WIN32)

static DWORD mwPriorityToPriorityClass(MWPriority x)
{
    switch (x)
    {
        case MW_PRIORITY_IDLE:
            return IDLE_PRIORITY_CLASS;
        case MW_PRIORITY_BELOW_NORMAL:
            return BELOW_NORMAL_PRIORITY_CLASS;
        case MW_PRIORITY_NORMAL:
            return NORMAL_PRIORITY_CLASS;
        case MW_PRIORITY_ABOVE_NORMAL:
            return ABOVE_NORMAL_PRIORITY_CLASS;
        case MW_PRIORITY_HIGH:
            return HIGH_PRIORITY_CLASS;
        case MW_PRIORITY_INVALID:
        default:
            mw_printf("Invalid priority: %d. Using default.\n", (int) x);
            return mwPriorityToPriorityClass(MW_PRIORITY_DEFAULT);
    }
}

int mwSetProcessPriority(MWPriority priority)
{
    HANDLE handle;
    DWORD pClass;

    if (!DuplicateHandle(GetCurrentProcess(),
                         GetCurrentProcess(),
                         GetCurrentProcess(),
                         &handle,
                         0,
                         FALSE,
                         DUPLICATE_SAME_ACCESS))
    {
        mwPerrorW32("Failed to get process handle");
        return 1;
    }

    pClass = mwPriorityToPriorityClass(priority);
    if (!SetPriorityClass(handle, pClass))
    {
        mwPerrorW32("Failed to set process priority class to %ld", pClass);
        return 1;
    }

    return 0;
}

#else

int mwSetProcessPriority(MWPriority priority)
{
    (void) priority;
    mw_printf("Setting priority unsupported on this system\n");
    return 1;
}

#endif /* HAVE_SYS_RESOURCE_H */


/*  From crlibm */
unsigned long long mwFixFPUPrecision(void)
{
#if MW_IS_X86_32

  #if defined(_MSC_VER) || defined(__MINGW32__)
  unsigned int oldcw, cw;

  /* CHECKME */
  oldcw = _controlfp(0, 0);

  #ifdef __MINGW32__
  _controlfp(_PC_53, _MCW_PC);
  #else
  _controlfp(_PC_53, MCW_PC);
  #endif

  return (unsigned long long) oldcw;

  #elif defined(__SUNPRO_C)  /* Sun Studio  */
  unsigned short oldcw, cw;

  __asm__ ("movw    $639, -22(%ebp)");
  __asm__ ("fldcw -22(%ebp)");

  return (unsigned long long) oldcw;
  #elif !defined(__APPLE__) /* GCC, clang */
  /* x87 FPU never used on OS X */
  unsigned short oldcw, cw;

    /* save old state */
  _FPU_GETCW(oldcw);
  /* Set FPU flags to use double, not double extended,
     with rounding to nearest */
  cw = (_FPU_DEFAULT & ~_FPU_EXTENDED)|_FPU_DOUBLE;
  _FPU_SETCW(cw);
  return (unsigned long long) oldcw;
  #else
  return 0;
  #endif /* defined(_MSC_VER) || defined(__MINGW32__) */
#else /* */
  return 0;
#endif /* MW_IS_X86 */
}



/* Print a format string followed by an error code with a string description of the error.
   Somewhere between standard perror() and warn(). Includes user stuff but without the noise of process name
*/
void mwPerror(const char* fmt, ...)
{
    va_list argPtr;

    va_start(argPtr, fmt);
    vfprintf(stderr, fmt, argPtr);
    va_end(argPtr);

    fprintf(stderr, " (%d): %s\n", errno, strerror(errno));
}

#ifdef _WIN32

#if 1
#define ERROR_MSG_LANG MAKELANGID(LANG_ENGLISH, SUBLANG_ENGLISH_US)
#else
/* Default language */
#define ERROR_MSG_LANG MAKELANGID(LANG_NEUTRAL, SUBLANG_DEFAULT)
#endif

/* Like mwPerror, but for Win32 API functions which use GetLastError() */
void mwPerrorW32(const char* fmt, ...)
{
    va_list argPtr;
    LPSTR msgBuf;
    DWORD rc;

    static const DWORD flags = FORMAT_MESSAGE_ALLOCATE_BUFFER
                             | FORMAT_MESSAGE_FROM_SYSTEM
                             | FORMAT_MESSAGE_IGNORE_INSERTS;

    rc = FormatMessage(flags,
                       NULL,
                       GetLastError(),
                       ERROR_MSG_LANG,
                       (LPTSTR) &msgBuf,
                       0,
                       NULL);

    va_start(argPtr, fmt);
    vfprintf(stderr, fmt, argPtr);
    va_end(argPtr);

    fprintf(stderr, " (%ld): %s", GetLastError(), msgBuf);
    LocalFree(msgBuf);
}
#endif /* _WIN32 */


uint64_t mwEuclidGCD(uint64_t a, uint64_t b)
{
    uint64_t t = 0;

    while (b > 0)
    {
        t = b;
        b = a % b;
        a = t;
    }

    return t;
}

uint64_t mwLCM(uint64_t a, uint64_t b)
{
    return a * (b / mwEuclidGCD(a, b));
}


#ifndef _WIN32

int mwProcessIsAlive(int pid)
{
<<<<<<< HEAD
    int arst = (kill((pid_t) pid, 0) == 0);
    return arst;
=======
    if (pid == 0)
    {
        return FALSE;
    }
    else
    {
        pid_t result;
        int status;

        /* If the process is a child, i.e. the graphics is forked off
         * the main process, we need to wait for it or else it will
         * remain a zombie the kill will still report as alive.
         */
        result = waitpid((pid_t) pid, &status, WNOHANG);
        if (result < 0)
        {
            /* Error is probably because it isn't a child process (ECHILD)
               We can test it with kill.
             */
            return (kill((pid_t) pid, 0) == 0);
        }
        else
        {
            /* It was a child. result > 0 if it is dead  */
            return (result == 0);
        }
    }
>>>>>>> 26a763f3
}

#else

int mwProcessIsAlive(int pid)
{
<<<<<<< HEAD
    HANDLE process = OpenProcess(SYNCHRONIZE, FALSE, (DWORD) pid);
    DWORD ret = WaitForSingleObject(process, 0);
    CloseHandle(process);
    return (ret == WAIT_TIMEOUT);
=======
    if (pid == 0)
    {
        return FALSE;
    }
    else
    {
        HANDLE process = OpenProcess(SYNCHRONIZE, FALSE, pid);
        DWORD status = WaitForSingleObject(process, 0);
        CloseHandle(process);
        return (status == WAIT_TIMEOUT);
    }
>>>>>>> 26a763f3
}

#endif /* _WIN32 */
<|MERGE_RESOLUTION|>--- conflicted
+++ resolved
@@ -679,10 +679,6 @@
 
 int mwProcessIsAlive(int pid)
 {
-<<<<<<< HEAD
-    int arst = (kill((pid_t) pid, 0) == 0);
-    return arst;
-=======
     if (pid == 0)
     {
         return FALSE;
@@ -710,19 +706,12 @@
             return (result == 0);
         }
     }
->>>>>>> 26a763f3
 }
 
 #else
 
 int mwProcessIsAlive(int pid)
 {
-<<<<<<< HEAD
-    HANDLE process = OpenProcess(SYNCHRONIZE, FALSE, (DWORD) pid);
-    DWORD ret = WaitForSingleObject(process, 0);
-    CloseHandle(process);
-    return (ret == WAIT_TIMEOUT);
-=======
     if (pid == 0)
     {
         return FALSE;
@@ -734,7 +723,6 @@
         CloseHandle(process);
         return (status == WAIT_TIMEOUT);
     }
->>>>>>> 26a763f3
 }
 
 #endif /* _WIN32 */
