/*
 *  Copyright (c) 2010-2011 Matthew Arsenault
 *  Copyright (c) 2010-2011 Rensselaer Polytechnic Institute
 *
 *  This file is part of Milkway@Home.
 *
 *  Milkway@Home is free software: you may copy, redistribute and/or modify it
 *  under the terms of the GNU General Public License as published by the
 *  Free Software Foundation, either version 3 of the License, or (at your
 *  option) any later version.
 *
 *  This file is distributed in the hope that it will be useful, but
 *  WITHOUT ANY WARRANTY; without even the implied warranty of
 *  MERCHANTABILITY or FITNESS FOR A PARTICULAR PURPOSE.  See the GNU
 *  General Public License for more details.
 *
 *  You should have received a copy of the GNU General Public License
 *  along with this program.  If not, see <http://www.gnu.org/licenses/>.
 */

#include "milkyway_util.h"
#include "milkyway_math.h"
#include "mw_cl_show_types.h"
#include "mw_cl_setup.h"
#include "mw_cl_program.h"
#include "mw_cl_device.h"
#include "mw_cl_util.h"

static void CL_CALLBACK contextCallback(const char* errInfo,
                                        const void* privateInfo,
                                        size_t cb,
                                        void* userData)
{
    mw_printf("CL context error: %s\n", errInfo);
}

#if defined(cl_APPLE_ContextLoggingFunctions) && defined(__APPLE__)
  #define MW_CONTEXT_LOGGER clLogMessagesToStderrAPPLE
#else
  #define MW_CONTEXT_LOGGER contextCallback
#endif /* cl_APPLE_ContextLoggingFunctions */

static cl_int mwCreateCtxQueue(CLInfo* ci, cl_bool useBufQueue, cl_bool enableProfiling)
{
    cl_int err = CL_SUCCESS;
    cl_command_queue_properties props = enableProfiling ? CL_QUEUE_PROFILING_ENABLE : 0;

    ci->clctx = clCreateContext(NULL, 1, &ci->dev, MW_CONTEXT_LOGGER, NULL, &err);
    if (err != CL_SUCCESS)
    {
        mwCLWarn("Error creating context", err);
        return err;
    }

    ci->queue = clCreateCommandQueue(ci->clctx, ci->dev, props, &err);
    if (err != CL_SUCCESS)
    {
        mwCLWarn("Error creating command queue", err);
        return err;
    }

    if (useBufQueue)
    {
        ci->bufQueue = clCreateCommandQueue(ci->clctx, ci->dev, 0, &err);
        if (err != CL_SUCCESS)
        {
            mwCLWarn("Error creating buffer command queue", err);
            return err;
        }
    }

    return CL_SUCCESS;
}

/* Return CL_UINT_MAX if it doesn't find one */
static cl_uint choosePlatform(const char* prefVendor, const cl_platform_id* platforms, cl_uint nPlatform)
{
    cl_uint i;
    char platVendor[256];
    char prefBuf[256];
    cl_int err;

    if (!platforms || nPlatform == 0)
        return CL_UINT_MAX;

    /* No strnstr() on Windows, also be paranoid */
    memset(prefBuf, 0, sizeof(prefBuf));
    strncpy(prefBuf, prefVendor, sizeof(prefBuf));
    prefBuf[sizeof(prefBuf) - 1] = '\0';

    /* Out of the available platforms, see if one has a matching vendor */
    for (i = 0; i < nPlatform; ++i)
    {
        err = clGetPlatformInfo(platforms[i],
                                CL_PLATFORM_VENDOR,
                                sizeof(platVendor),
                                platVendor,
                                NULL);
        if (err != CL_SUCCESS)
        {
            mwCLWarn("Error getting platform vendor", err);
            return CL_UINT_MAX;
        }

        if (strstr(platVendor, prefBuf))
        {
            return i;
        }
    }

    return CL_UINT_MAX;
}

static cl_int mwGetCLInfo(CLInfo* ci, const CLRequest* clr)
{
    cl_int err = CL_SUCCESS;
    cl_uint nPlatform = 0;
    cl_uint nDev = 0;
    cl_platform_id* ids;
    cl_device_id* devs;
    cl_uint platformChoice;

    ids = mwGetAllPlatformIDs(ci, &nPlatform);
    if (!ids)
        return MW_CL_ERROR;

    mwPrintPlatforms(ids, nPlatform);

    /* We have this set by default to UINT_MAX, so if it's in a
     * legitimate range, it was specified */
    if (clr->platform < nPlatform)
    {
        platformChoice = clr->platform;
    }
    else if (strcmp(clr->preferredPlatformVendor, "")) /* Didn't specify platform by index, try picking one by name */
    {
        platformChoice = choosePlatform(clr->preferredPlatformVendor, ids, nPlatform);
    }
    else
    {
        platformChoice = 0;
    }

    if (platformChoice >= nPlatform)
    {
        mw_printf("Didn't find preferred platform\n");
        platformChoice = 0;
    }

<<<<<<< HEAD
    mw_printf("Using device %u on platform %u\n", clr->devNum, platformChoice);
=======
    warn("Using device %u on platform %u\n", clr->devNum, platformChoice);
    ci->plat = ids[platformChoice];
>>>>>>> 9a060a9a

    devs = mwGetAllDevices(ci->plat, &nDev);
    if (!devs)
    {
        mw_printf("Error getting devices\n");
        free(ids);
        return MW_CL_ERROR;
    }

    err = mwSelectDevice(ci, devs, clr, nDev);
    if (err != CL_SUCCESS)
    {
        mwCLWarn("Failed to select a device", err);
        err = -1;
    }

    free(ids);
    free(devs);

    return err;
}


/* Query one device specified by type, create a context and command
 * queue, as well as retrieve device information
 */
cl_int mwSetupCL(CLInfo* ci, const CLRequest* clr)
{
    cl_int err;

    err = mwGetCLInfo(ci, clr);
    if (err != CL_SUCCESS)
    {
        mw_printf("Failed to get information about device\n");
        return err;
    }

    err = mwGetDevInfo(&ci->di, ci->dev);
    if (err != CL_SUCCESS)
    {
        mw_printf("Failed to get device info\n");
        return err;
    }

    if (clr->verbose)
    {
        mwPrintDevInfo(&ci->di);
    }
    else
    {
        mwPrintDevInfoShort(&ci->di);
    }

    return mwCreateCtxQueue(ci, CL_FALSE, clr->enableProfiling);
}

cl_int mwDestroyCLInfo(CLInfo* ci)
{
    cl_int err = CL_SUCCESS;
  /* Depending on where things fail, some of these will be NULL, and
   * will spew errors when trying to cleanup. */
    if (ci->queue)
        err |= clReleaseCommandQueue(ci->queue);
    if (ci->bufQueue)
        err |= clReleaseCommandQueue(ci->bufQueue);
    if (ci->prog)
        err |= clReleaseProgram(ci->prog);
    if (ci->clctx)
        err |= clReleaseContext(ci->clctx);

    /* TODO: or'ing the err and showing = useless */
    if (err)
        mwCLWarn("Error cleaning up CLInfo", err);

    return err;
}
<|MERGE_RESOLUTION|>--- conflicted
+++ resolved
@@ -147,13 +147,9 @@
         platformChoice = 0;
     }
 
-<<<<<<< HEAD
     mw_printf("Using device %u on platform %u\n", clr->devNum, platformChoice);
-=======
-    warn("Using device %u on platform %u\n", clr->devNum, platformChoice);
+
     ci->plat = ids[platformChoice];
->>>>>>> 9a060a9a
-
     devs = mwGetAllDevices(ci->plat, &nDev);
     if (!devs)
     {
